--- conflicted
+++ resolved
@@ -28,10 +28,7 @@
 }
 
 // Rules for how to vectorize a Python call id argument to a given Slang type.
-<<<<<<< HEAD
-=======
 // Dim is user specified Python side, -1 means use the same dimensionality as the Slang type.
->>>>>>> e0255d2c
 struct VectorizeCallidArgTo<SlangParameterType, let Dim: int> {
 }
 extension<let N : int, T : __BuiltinIntegerType> VectorizeCallidArgTo<Array<T,N>, N> {
