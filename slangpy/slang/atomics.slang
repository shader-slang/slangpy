// SPDX-License-Identifier: Apache-2.0 WITH LLVM-exception
implementing slangpy;

// Interface for types which support atomic adds.
// "Atomic" is used loosely in the sense that memory will be consistent
// after a kernel completes, but intermediate states may not be. E.g.
// atomically adding a float4 will atomically add its components, and there
// is an observable state where e.g. x and y have been added but z and w have not yet.
// This definition is sufficient for our purposes (gradient accumulation),
// where the memory that is accumulated into is not read until the kernel completes
public interface IAtomicAddable
{
    public static void atomicAdd(RWByteAddressBuffer buf, uint addr, This value);
    public static void atomicAdd(This* buf, uint element, This value);
}

// Automatically implement the ptr version of atomicAdd for types that implement IArithmeticAtomicable.
public extension<T: IArithmeticAtomicable> T
{
    public static void atomicAdd(This* buf, uint element, This value)
    {
        InterlockedAdd(buf[element], value);
    }
}

public extension uint : IAtomicAddable
{
    public static void atomicAdd(RWByteAddressBuffer buf, uint addr, uint value) { buf.InterlockedAdd(addr, value); }
}
public extension int64_t : IAtomicAddable
{
    public static void atomicAdd(RWByteAddressBuffer buf, uint addr, int64_t value) { buf.InterlockedAddI64(addr, value); }
}
public extension float : IAtomicAddable
{
    public static void atomicAdd(RWByteAddressBuffer buf, uint addr, float value) {
        buf.InterlockedAddF32(addr, value);

        // TODO: Atomic adds can be a performance issue, and there's a big benefit of local reductions like
        // the one below, where gradients are first accumulated across the warp and then atomically added only once.
        // Find a good spot for this (possibly moved into the AtomicTensor).
        // Although unlikely, this could be unsafe if threads in the warp simultaneously accumulate into the same
        // address into  different tensors. Need to double check whether this can happen before enabling this.
        // if (WaveActiveAllEqual(addr))
        // {
        //     float sum = WaveActiveSum(value);
        //     if (WaveIsFirstLane())
        //         buf.InterlockedAddF32(addr, sum);
        // }
        // else
        // {
        //     buf.InterlockedAddF32(addr, value);
        // }
    }

}
[__requiresNVAPI]
public extension half2 : IAtomicAddable
{
    public static void atomicAdd(RWByteAddressBuffer buf, uint addr, half2 value) { buf._NvInterlockedAddFp16x2(addr, impl::asuint(value)); }
}
public extension half : IAtomicAddable
{
    public static void atomicAdd(RWByteAddressBuffer buf, uint addr, half value)
    {
        half discardOut;
        buf.InterlockedAddF16(addr, value, discardOut);
    }
}

// #pragma warning(push)
// #pragma warning(disable: 30856)

// Add atomic support for per element operations on arrays or vectors of atomics.
public extension<S : IAtomicAddable, T : ISizedArray<S, D>, let D : int> T : IAtomicAddable
{
    // Byte address buffer version increments each element by stepping through the buffer
    public static void atomicAdd(RWByteAddressBuffer buf, uint addr, This value)
    {
        [ForceUnroll]
        for (int i = 0; i < D; ++i)
        {
            S::atomicAdd(buf, addr + i * sizeof(S), value[i]);
        }
    }

    // Ptr version casts the T* (eg float3*) to the element type, S* (eg float*) and then
    // increments each sub element individually.
    public static void atomicAdd(T* buf, uint element, This value)
    {
        S* buf2 = (S*)buf;
        [ForceUnroll]
        for (int i = 0; i < D; ++i)
        {
            S::atomicAdd(buf2, element*D+i, value[i]);
        }
    }
}

// #pragma warning(pop)

// Extension of the storage traits object in slangpy/slang/core.slang that defines how to
// store a buffer of atomics, and where appropriate uses IAtomicAddable to define the atomic add operation.
public extension<T: IAtomicAddable> StorageTraits<T>
{
#ifdef __TARGET_CUDA__
    public typealias AtomicBufferType = T*;
    public static void atomicAdd(AtomicBufferType buffer, uint idx, T value) { T::atomicAdd(buffer, idx, value); }
    public static T atomicLoad(AtomicBufferType buffer, uint idx) { return buffer[idx]; }
#else
    public typealias AtomicBufferType = RWByteAddressBuffer;
    public static void atomicAdd(AtomicBufferType buffer, uint idx, T value) { T::atomicAdd(buffer, idx*sizeof(T), value); }
    public static T atomicLoad(AtomicBufferType buffer, uint idx) { return buffer.Load<T>(idx*sizeof(T));}
#endif
}

<<<<<<< HEAD
void test()
{
    float3* floats = nullptr;

    float3::atomicAdd(floats, 0, 1.0f);
}

=======
>>>>>>> f0083d8c
// 2xfloat16 -> uint tricks
// This is lifted from Utils.Neural.TIN.TinCommon, where it was important for performance
// in half precision MLP training.
namespace impl
{
    __glsl_extension(GL_EXT_shader_explicit_arithmetic_types)
    uint asuint(vector<half, 2> a)
    {
        __target_switch
        {
#if 0 // Requires a custom version of DXC. Ignore for now
        case hlsl:
            __intrinsic_asm "asuint";
#endif
        case glsl:
            __intrinsic_asm "packFloat2x16";
        case spirv:
            return spirv_asm { result:$$uint = OpBitcast $a;};
        default:
            return (uint(asuint16(a.y)) << 16) | uint(asuint16(a.x));
        }
    }
}<|MERGE_RESOLUTION|>--- conflicted
+++ resolved
@@ -114,16 +114,6 @@
 #endif
 }
 
-<<<<<<< HEAD
-void test()
-{
-    float3* floats = nullptr;
-
-    float3::atomicAdd(floats, 0, 1.0f);
-}
-
-=======
->>>>>>> f0083d8c
 // 2xfloat16 -> uint tricks
 // This is lifted from Utils.Neural.TIN.TinCommon, where it was important for performance
 // in half precision MLP training.
