# SPDX-License-Identifier: Apache-2.0 WITH LLVM-exception

import hashlib
import os
import sys
from pathlib import Path
from typing import Any, Optional, Sequence, cast

import pytest
import numpy as np

from slangpy.core.calldata import SLANG_PATH

import slangpy
from slangpy import Module
from slangpy import (
    Device,
    DeviceType,
    SlangCompilerOptions,
    SlangDebugInfoLevel,
    TypeReflection,
    Logger,
    LogLevel,
    NativeHandle,
)
from slangpy.types.buffer import NDBuffer
from slangpy.core.function import Function

SHADER_DIR = Path(__file__).parent

if os.environ.get("SLANGPY_DEVICE", None) is not None:
    DEFAULT_DEVICE_TYPES = [DeviceType[os.environ["SLANGPY_DEVICE"]]]
elif sys.platform == "win32":
    DEFAULT_DEVICE_TYPES = [DeviceType.d3d12, DeviceType.vulkan, DeviceType.cuda]
elif sys.platform == "linux" or sys.platform == "linux2":
    DEFAULT_DEVICE_TYPES = [DeviceType.vulkan, DeviceType.cuda]
elif sys.platform == "darwin":
    # TODO: we don't run any slangpy tests on metal due to slang bugs for now
    DEFAULT_DEVICE_TYPES = [DeviceType.metal]
else:
    raise RuntimeError("Unsupported platform")

DEVICE_CACHE: dict[tuple[DeviceType, bool], Device] = {}

METAL_PARAMETER_BLOCK_SUPPORT: Optional[bool] = None

# Enable this to make tests just run on d3d12 for faster testing
# DEFAULT_DEVICE_TYPES = [DeviceType.d3d12]

# Always dump stuff when testing
slangpy.set_dump_generated_shaders(True)
# slangpy.set_dump_slang_intermediates(True)

# Returns a unique random 16 character string for every variant of every test.


@pytest.fixture
def test_id(request: Any):
    return hashlib.sha256(request.node.nodeid.encode()).hexdigest()[:16]


# Helper to get device of a given type
def get_device(
    type: DeviceType,
    use_cache: bool = True,
    cuda_interop: bool = False,
    existing_device_handles: Optional[Sequence[NativeHandle]] = None,
    label: Optional[str] = None,
) -> Device:
    # Early out if we know we don't have support for parameter blocks
    global METAL_PARAMETER_BLOCK_SUPPORT
    if type == DeviceType.metal and METAL_PARAMETER_BLOCK_SUPPORT == False:
        pytest.skip(
            "Metal device does not support parameter blocks (requires argument buffer tier 2)"
        )

    if existing_device_handles is not None and use_cache:
        raise ValueError(
            "Cannot use existing_device_handles with caching enabled. "
            "Please set use_cache=False if you want to use existing_device_handles."
        )

<<<<<<< HEAD
    selected_adaptor_luid = None
    if existing_device_handles is None:
        adaptors = Device.enumerate_adapters(type)
        selected_adaptor_luid = adaptors[0].luid
        for adapter in adaptors:
            if "5090" in adapter.name:
                selected_adaptor_luid = adapter.luid
                break
=======
    if label is None:
        label = ""
        if use_cache:
            label = "cached-slangpy"
        else:
            label = "uncached-slangpy"
        label += f"-{type.name}"
        if cuda_interop:
            label += "-cuda-interop"
>>>>>>> 96823e7c

    cache_key = (type, cuda_interop)
    if use_cache and cache_key in DEVICE_CACHE:
        return DEVICE_CACHE[cache_key]
    device = Device(
        type=type,
        adapter_luid=selected_adaptor_luid,
        enable_debug_layers=True,
        compiler_options=SlangCompilerOptions(
            {
                "include_paths": [SHADER_DIR, SLANG_PATH],
                "debug_info": SlangDebugInfoLevel.standard,
            }
        ),
        enable_cuda_interop=cuda_interop,
        existing_device_handles=existing_device_handles,
        label=label,
    )

    # slangpy dependens on parameter block support which is not available on all Metal devices
    METAL_PARAMETER_BLOCK_SUPPORT = device.has_feature(slangpy.Feature.parameter_block)
    if METAL_PARAMETER_BLOCK_SUPPORT == False:
        pytest.skip(
            "Metal device does not support parameter blocks (requires argument buffer tier 2)"
        )

    if use_cache:
        DEVICE_CACHE[cache_key] = device
    return device


TORCH_DEVICES: dict[str, Device] = {}


# Helper that gets a device that wraps the current torch cuda context.
# This is useful for testing the torch integration.
def get_torch_device(type: DeviceType = DeviceType.cuda) -> Device:
    import torch

    # For testing, comment this in to disable backwards passes running on other threads
    # torch.autograd.grad_mode.set_multithreading_enabled(False)

    torch.cuda.init()
    torch.cuda.current_device()
    torch.cuda.current_stream()

    id = f"torch-{torch.cuda.current_device()}-{type}"
    if id in TORCH_DEVICES:
        return TORCH_DEVICES[id]

    handles = slangpy.get_cuda_current_context_native_handles()
    device = get_device(type, use_cache=False, existing_device_handles=handles, cuda_interop=True)
    TORCH_DEVICES[id] = device
    return device


# Helper that creates a module from source (if not already loaded) and returns
# the corresponding slangpy module.
def create_module(
    device: Device,
    module_source: str,
    link: list[Any] = [],
    options: dict[str, Any] = {},
) -> slangpy.Module:
    module = device.load_module_from_source(
        hashlib.sha256(module_source.encode()).hexdigest()[0:16], module_source
    )
    spy_module = slangpy.Module(module, link=link, options=options)
    spy_module.logger = Logger(level=LogLevel.info)
    return spy_module


# Helper that creates a module from source (if not already loaded) and find / returns
# a kernel function for it. This helper supports nested functions and structs, e.g.
# create_function_from_module(device, "MyStruct.add_numbers", <src>).


def create_function_from_module(
    device: Device,
    func_name: str,
    module_source: str,
    link: list[Any] = [],
    options: dict[str, Any] = {},
) -> slangpy.Function:

    if not 'import "slangpy";' in module_source:
        module_source = 'import "slangpy";\n' + module_source

    slang_module = device.load_module_from_source(
        hashlib.sha256(module_source.encode()).hexdigest()[0:16], module_source
    )
    module = Module(slang_module, link=link, options=options)
    module.logger = Logger(level=LogLevel.info)

    names = func_name.split(".")

    if len(names) == 1:
        function = module.find_function(names[0])
    else:
        type_name = "::".join(names[:-1])
        function = module.find_function_in_struct(type_name, names[-1])
    if function is None:
        raise ValueError(f"Could not find function {func_name}")
    return cast(Function, function)


def read_ndbuffer_from_numpy(buffer: NDBuffer) -> np.ndarray:
    cursor = buffer.cursor()
    data = np.array([])
    shape = np.prod(np.array(buffer.shape))
    for i in range(shape):
        element = cursor[i].read()
        if cursor.element_type_layout.kind == TypeReflection.Kind.matrix:
            element = element.to_numpy()  # type: ignore
        data = np.append(data, element)

    return data


def write_ndbuffer_from_numpy(buffer: NDBuffer, data: np.ndarray, element_count: int = 0):
    cursor = buffer.cursor()
    shape = np.prod(np.array(buffer.shape))

    if element_count == 0:
        if cursor.element_type_layout.kind == TypeReflection.Kind.scalar:
            element_count = 1
        elif cursor.element_type_layout.kind == TypeReflection.Kind.vector:
            element_count = cursor.element_type.col_count
        elif cursor.element_type_layout.kind == TypeReflection.Kind.matrix:
            element_count = cursor.element_type.row_count * cursor.element_type.col_count
        else:
            raise ValueError(
                f"element_count not set and type is not scalar or vector: {cursor.element_type_layout.kind}"
            )

    for i in range(shape):
        # Resolves warning that converting a single-element numpy array to a scalar is deprecated
        if cursor.element_type_layout.kind == TypeReflection.Kind.scalar:
            cursor[i].write(data[i])
        else:
            buffer_data = np.array(data[i * element_count : (i + 1) * element_count])
            if cursor.element_type_layout.kind == TypeReflection.Kind.matrix:
                buffer_data = buffer_data.reshape(
                    cursor.element_type.row_count, cursor.element_type.col_count
                )
            cursor[i].write(buffer_data)

    cursor.apply()<|MERGE_RESOLUTION|>--- conflicted
+++ resolved
@@ -80,7 +80,6 @@
             "Please set use_cache=False if you want to use existing_device_handles."
         )
 
-<<<<<<< HEAD
     selected_adaptor_luid = None
     if existing_device_handles is None:
         adaptors = Device.enumerate_adapters(type)
@@ -89,7 +88,7 @@
             if "5090" in adapter.name:
                 selected_adaptor_luid = adapter.luid
                 break
-=======
+
     if label is None:
         label = ""
         if use_cache:
@@ -99,7 +98,6 @@
         label += f"-{type.name}"
         if cuda_interop:
             label += "-cuda-interop"
->>>>>>> 96823e7c
 
     cache_key = (type, cuda_interop)
     if use_cache and cache_key in DEVICE_CACHE:
