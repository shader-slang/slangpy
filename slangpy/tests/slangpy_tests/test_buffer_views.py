--- conflicted
+++ resolved
@@ -203,19 +203,7 @@
     usage = BufferUsage.shader_resource | BufferUsage.unordered_access | BufferUsage.shared
     buffer = buffer_type.zeros(device, dtype="float", shape=shape, usage=usage)
 
-<<<<<<< HEAD
-    # Ensure that the buffer is finished being zeroed
-    device.sync_to_device()
-
-    # Ensure that the torch tensors are ready to be copied to the buffer
-    device.sync_to_cuda()
-
-    buffer.copy_from_torch(torch_ref)
-
-    # Ensure that the buffer is finished being copied before converting to torch
-=======
     # Wait for buffer_type.zeros() to complete
->>>>>>> 7c884060
     device.sync_to_device()
 
     buffer.copy_from_torch(torch_ref)
@@ -265,18 +253,9 @@
     usage = BufferUsage.shader_resource | BufferUsage.unordered_access | BufferUsage.shared
     buffer = buffer_type.zeros(device, dtype="float", shape=shape, usage=usage)
 
-<<<<<<< HEAD
-    # Ensure that the buffer is finished being zeroed
-    device.sync_to_device()
-
-    # Ensure that the torch tensors are ready to be copied to the buffer
-    device.sync_to_cuda()
-
-=======
     # Wait for buffer_type.zeros() to complete
     device.sync_to_device()
 
->>>>>>> 7c884060
     for i in range(shape[0]):
         buffer[i].copy_from_torch(torch_ref[i])
 
