--- conflicted
+++ resolved
@@ -1,19 +1,11 @@
 # SPDX-License-Identifier: Apache-2.0 WITH LLVM-exception
 import os
-<<<<<<< HEAD
-=======
-import sys
->>>>>>> 2648b691
 from pathlib import Path
 import pytest
 
 from slangpy import Struct
 from slangpy.core.native import Shape
 from slangpy import DeviceType, BufferUsage
-<<<<<<< HEAD
-=======
-
->>>>>>> 2648b691
 from slangpy.types import NDBuffer, Tensor
 
 sys.path.append(str(Path(__file__).parent))
@@ -23,6 +15,7 @@
 
 import numpy as np
 import math
+import sys
 
 sys.path.append(str(Path(__file__).parent))
 import helpers
@@ -162,9 +155,5 @@
     assert tensor.dtype == torch_dtype
     assert (tensor == torch_ref).all().item()
 
-<<<<<<< HEAD
-=======
-
->>>>>>> 2648b691
 if __name__ == "__main__":
     pytest.main([__file__, "-v", "-s"])