# SPDX-License-Identifier: Apache-2.0 WITH LLVM-exception
import os
import pytest

from slangpy import Struct
from slangpy.core.native import Shape
from slangpy import DeviceType, BufferUsage
from . import helpers
from slangpy.types import NDBuffer, Tensor

from typing import Any, Optional, Union, Type, cast

import numpy as np
import math
import sys

try:
    import torch
except ImportError:
    pytest.skip("Pytorch not installed", allow_module_level=True)

# Skip all tests in this file if running on MacOS
if sys.platform == "darwin":
    pytest.skip("PyTorch requires CUDA, that is not available on macOS", allow_module_level=True)

MODULE = r"""
struct RGB {
    float x;
    float y;
    float z;
};
"""

TEST_DTYPES = [
    ("half", torch.half, np.float16, ()),
    ("float", torch.float, np.float32, ()),
    ("double", torch.double, np.float64, ()),
    ("uint8_t", torch.uint8, np.uint8, ()),
    ("uint16_t", None, np.uint16, ()),
    ("uint32_t", None, np.uint32, ()),
    ("uint64_t", None, np.uint64, ()),
    ("int8_t", torch.int8, np.int8, ()),
    ("int16_t", torch.int16, np.int16, ()),
    ("int32_t", torch.int32, np.int32, ()),
    ("int64_t", torch.int64, np.int64, ()),
    ("float2", torch.float, np.float32, (2,)),
    ("float3", torch.float, np.float32, (3,)),
    ("float[3]", torch.float, np.float32, (3,)),
    ("float[2][3]", torch.float, np.float32, (3, 2)),
    ("float3[2]", torch.float, np.float32, (2, 3)),
    ("RGB", torch.uint8, np.uint8, (12,)),
]


@pytest.mark.parametrize("device_type", helpers.DEFAULT_DEVICE_TYPES)
@pytest.mark.parametrize("buffer_type", [Tensor, NDBuffer])
@pytest.mark.parametrize("test_dtype", TEST_DTYPES)
def test_to_numpy(
    device_type: DeviceType,
    buffer_type: Union[Type[Tensor], Type[NDBuffer]],
    test_dtype: tuple[str, Optional[torch.dtype], Type[Any], tuple[int, ...]],
):

    device = helpers.get_device(device_type)
    module = helpers.create_module(device, MODULE)

    slang_dtype, _, np_type, dtype_shape = test_dtype

    np_dtype = np.dtype(np_type)
    shape = (5, 4)
    unravelled_shape = shape + dtype_shape

    rng = np.random.default_rng()
    if np_type in (np.float16, np.float32, np.float64):
        numpy_ref = rng.random(unravelled_shape, np.double).astype(np_dtype)
    else:
        iinfo = np.iinfo(np_type)
        numpy_ref = rng.integers(iinfo.min, iinfo.max, unravelled_shape, np_dtype)

    buffer = buffer_type.zeros(device, dtype=module[slang_dtype], shape=shape)

    assert buffer.shape == shape
    assert buffer.strides == Shape(shape).calc_contiguous_strides()
    assert buffer.offset == 0

    buffer.copy_from_numpy(numpy_ref)

    strides = Shape(unravelled_shape).calc_contiguous_strides()
    byte_strides = tuple(s * np_dtype.itemsize for s in strides)

    ndarray = buffer.to_numpy()
    assert ndarray.shape == unravelled_shape
    assert ndarray.strides == byte_strides
    assert ndarray.dtype == np_dtype
    assert (ndarray == numpy_ref).all()


@pytest.mark.parametrize("device_type", helpers.DEFAULT_DEVICE_TYPES)
@pytest.mark.parametrize("buffer_type", [Tensor, NDBuffer])
@pytest.mark.parametrize("test_dtype", TEST_DTYPES)
def test_to_torch(
    device_type: DeviceType,
    buffer_type: Union[Type[Tensor], Type[NDBuffer]],
    test_dtype: tuple[str, Optional[torch.dtype], Type[Any], tuple[int, ...]],
):
<<<<<<< HEAD
    device = helpers.get_torch_device(device_type)
=======
    if device_type == DeviceType.cuda:
        pytest.skip("Torch interop not supported on CUDA yet")
    if sys.platform == "nt":
        pytest.skip(
            "Test fails sporadically with 'RuntimeError: cannot write to file: bad file descriptor'"
        )

    device = helpers.get_device(device_type, cuda_interop=True)
>>>>>>> 283d63d5
    module = helpers.create_module(device, MODULE)

    slang_dtype, torch_dtype, _, dtype_shape = test_dtype
    if torch_dtype is None:
        pytest.skip()
    slang_type = cast(Struct, module[slang_dtype]).struct

    shape = (5, 4)
    unravelled_shape = shape + dtype_shape

    rng = np.random.default_rng()
    if torch_dtype.is_floating_point:
        torch_ref = torch.randn(unravelled_shape, dtype=torch_dtype).cuda()
    else:
        iinfo = torch.iinfo(torch_dtype)
        torch_ref = torch.randint(iinfo.min, iinfo.max, unravelled_shape, dtype=torch_dtype).cuda()

    usage = BufferUsage.shader_resource | BufferUsage.unordered_access | BufferUsage.shared
    if buffer_type == Tensor:
        storage = device.create_buffer(
            element_count=math.prod(shape),
            struct_size=slang_type.buffer_layout.reflection.size,
            usage=usage,
        )
        buffer = Tensor(storage, slang_type, shape)
    else:
        buffer = NDBuffer(device, dtype=slang_type, shape=shape, usage=usage)
    buffer.clear()

    assert buffer.shape == shape
    assert buffer.strides == Shape(shape).calc_contiguous_strides()
    assert buffer.offset == 0

    buffer.copy_from_numpy(torch_ref.cpu().numpy())

    device.sync_to_device()

    strides = Shape(unravelled_shape).calc_contiguous_strides()

    tensor = buffer.to_torch()
    assert tensor.shape == unravelled_shape
    assert tensor.stride() == strides.as_tuple()
    assert tensor.dtype == torch_dtype
    assert (tensor == torch_ref).all().item()<|MERGE_RESOLUTION|>--- conflicted
+++ resolved
@@ -103,18 +103,7 @@
     buffer_type: Union[Type[Tensor], Type[NDBuffer]],
     test_dtype: tuple[str, Optional[torch.dtype], Type[Any], tuple[int, ...]],
 ):
-<<<<<<< HEAD
     device = helpers.get_torch_device(device_type)
-=======
-    if device_type == DeviceType.cuda:
-        pytest.skip("Torch interop not supported on CUDA yet")
-    if sys.platform == "nt":
-        pytest.skip(
-            "Test fails sporadically with 'RuntimeError: cannot write to file: bad file descriptor'"
-        )
-
-    device = helpers.get_device(device_type, cuda_interop=True)
->>>>>>> 283d63d5
     module = helpers.create_module(device, MODULE)
 
     slang_dtype, torch_dtype, _, dtype_shape = test_dtype
