# SPDX-License-Identifier: Apache-2.0 WITH LLVM-exception
import numpy as np
import pytest

import slangpy.tests.helpers as helpers
from slangpy import InstanceBuffer, Module
from slangpy.backend import DeviceType, Format, ResourceType, ResourceUsage, Texture
from slangpy.types import NDBuffer
from slangpy.reflection import ScalarType
from slangpy.builtin.texture import SCALARTYPE_TO_TEXTURE_FORMAT
from slangpy.types.tensor import _slang_to_numpy


def load_test_module(device_type: DeviceType):
    device = helpers.get_device(device_type)
    return Module(device.load_module("test_textures.slang"))

# Generate random data for a texture with a given array size and mip count.


def make_rand_data(type: ResourceType, array_size: int, mip_count: int):

    if type == ResourceType.texture_cube:
        array_size *= 6
        type = ResourceType.texture_2d

    levels = []
    for i in range(0, array_size):
        sz = 32
        mips = []
        for i in range(0, mip_count):
            if type == ResourceType.texture_1d:
                mips.append(np.random.rand(sz, 4).astype(np.float32))
            elif type == ResourceType.texture_2d:
                mips.append(np.random.rand(sz, sz, 4).astype(np.float32))
            elif type == ResourceType.texture_3d:
                mips.append(np.random.rand(sz, sz, sz, 4).astype(np.float32))
            else:
                raise ValueError(f"Unsupported resource type: {type}")
            sz = int(sz / 2)
        levels.append(mips)
    return levels


# Generate dictionary of arguments for creating a texture.
def make_args(type: ResourceType, array_size: int, mips: int):
    args = {
        "format": Format.rgba32_float,
        "usage": ResourceUsage.shader_resource | ResourceUsage.unordered_access,
        "mip_count": mips,
        "array_size": array_size,
    }
    if type == ResourceType.texture_1d:
        args.update({"type": type, "width": 32})
    elif type == ResourceType.texture_2d:
        args.update({"type": type, "width": 32, "height": 32})
    elif type == ResourceType.texture_3d:
        args.update({"type": type, "width": 32, "height": 32, "depth": 32})
    elif type == ResourceType.texture_cube:
        args.update({"type": type, "width": 32, "height": 32})
    else:
        raise ValueError(f"Unsupported resource type: {type}")
    return args


@pytest.mark.parametrize(
    "type",
    [
        ResourceType.texture_1d,
        ResourceType.texture_2d,
        ResourceType.texture_3d,
        ResourceType.texture_cube,
    ],
)
def make_grid_data(type: ResourceType, array_size: int = 1):
    if array_size == 1:
        if type == ResourceType.texture_1d:
            data = np.zeros((32, 1), dtype=np.int32)
            for i in range(32):
                data[i, 0] = i
        elif type == ResourceType.texture_2d:
            data = np.zeros((32, 32, 2), dtype=np.int32)
            for i in range(32):
                for j in range(32):
                    data[i, j] = [i, j]
        elif type == ResourceType.texture_3d:
            data = np.zeros((32, 32, 32, 3), dtype=np.int32)
            for i in range(32):
                for j in range(32):
                    for k in range(32):
                        data[i, j, k] = [i, j, k]
        elif type == ResourceType.texture_cube:
            # cube
            data = np.zeros((6, 32, 32, 3), dtype=np.int32)
            for i in range(6):
                for j in range(32):
                    for k in range(32):
                        data[i, j, k] = [i, j, k]
        else:
            raise ValueError("Invalid dims")
    else:
        if type == ResourceType.texture_1d:
            data = np.zeros((array_size, 32, 2), dtype=np.int32)
            for ai in range(array_size):
                for i in range(32):
                    data[ai, i] = [ai, i]
        elif type == ResourceType.texture_2d:
            data = np.zeros((array_size, 32, 32, 3), dtype=np.int32)
            for ai in range(array_size):
                for i in range(32):
                    for j in range(32):
                        data[ai, i, j] = [ai, i, j]
        elif type == ResourceType.texture_3d:
            data = np.zeros((array_size, 32, 32, 32, 4), dtype=np.int32)
            for ai in range(array_size):
                for i in range(32):
                    for j in range(32):
                        for k in range(32):
                            data[ai, i, j, k] = [ai, i, j, k]
        elif type == ResourceType.texture_cube:
            # cube
            data = np.zeros((array_size, 6, 32, 32, 4), dtype=np.int32)
            for ai in range(array_size):
                for i in range(6):
                    for j in range(32):
                        for k in range(32):
                            data[ai, i, j, k] = [ai, i, j, k]
        else:
            raise ValueError("Invalid dims")

    return data


@pytest.mark.parametrize(
    "type",
    [
        ResourceType.texture_1d,
        ResourceType.texture_2d,
        ResourceType.texture_3d
    ],
)
@pytest.mark.parametrize("slices", [1, 4])
@pytest.mark.parametrize("mips", [0, 1, 4])
@pytest.mark.parametrize("device_type", helpers.DEFAULT_DEVICE_TYPES)
def test_read_write_texture(
    device_type: DeviceType, slices: int, mips: int, type: ResourceType
):
    m = load_test_module(device_type)
    assert m is not None

    # No 3d texture arrays.
    if type == ResourceType.texture_3d and slices > 1:
        return

    if type == ResourceType.texture_1d and slices > 1:
        pytest.skip("Pending slang fix")

    # populate a buffer of grid coordinates
    grid_coords_data = make_grid_data(type, slices)
    dims = len(grid_coords_data.shape) - 1
    grid_coords = InstanceBuffer(struct=getattr(
        m, f"int{dims}").as_struct(), shape=grid_coords_data.shape[0:-1])
    grid_coords.copy_from_numpy(grid_coords_data)

    # Create texture and build random data
    src_tex = m.device.create_texture(**make_args(type, slices, mips))
    dest_tex = m.device.create_texture(**make_args(type, slices, mips))
    rand_data = make_rand_data(src_tex.type, src_tex.array_size, src_tex.mip_count)

    # Write random data to texture
    for slice_idx, slice_data in enumerate(rand_data):
        for mip_idx, mip_data in enumerate(slice_data):
            src_tex.copy_from_numpy(mip_data, array_slice=slice_idx, mip_level=mip_idx)

    array_nm = ""
    if slices > 1:
        array_nm = f"_array"

    func = getattr(m, f"copy_pixel_{type.name}{array_nm}")
    func(grid_coords, src_tex, dest_tex)

    # Read back data and compare (currently just messing with mip 0)
    for slice_idx, slice_data in enumerate(rand_data):
        data = dest_tex.to_numpy(array_slice=slice_idx, mip_level=0)
        assert np.allclose(data, rand_data[slice_idx][0])


@pytest.mark.parametrize(
    "type",
    [
        ResourceType.texture_1d,
        ResourceType.texture_2d,
        ResourceType.texture_3d
    ],
)
@pytest.mark.parametrize("slices", [1, 4])
@pytest.mark.parametrize("mips", [0, 1, 4])
@pytest.mark.parametrize("device_type", helpers.DEFAULT_DEVICE_TYPES)
def test_read_write_texture_with_resource_views(
    device_type: DeviceType, slices: int, mips: int, type: ResourceType
):
    m = load_test_module(device_type)
    assert m is not None

    # No 3d texture arrays.
    if type == ResourceType.texture_3d and slices > 1:
        return
    if type == ResourceType.texture_3d and mips != 1:
        pytest.skip("Pending slang fix")

    if type == ResourceType.texture_1d and slices > 1:
        pytest.skip("Pending slang fix")

    # populate a buffer of grid coordinates
    grid_coords_data = make_grid_data(type, slices)
    dims = len(grid_coords_data.shape) - 1
    grid_coords = InstanceBuffer(struct=getattr(
        m, f"int{dims}").as_struct(), shape=grid_coords_data.shape[0:-1])
    grid_coords.copy_from_numpy(grid_coords_data)

    # Create texture and build random data
    src_tex = m.device.create_texture(**make_args(type, slices, mips))
    dest_tex = m.device.create_texture(**make_args(type, slices, mips))
    rand_data = make_rand_data(src_tex.type, src_tex.array_size, src_tex.mip_count)

    # Write random data to texture
    for slice_idx, slice_data in enumerate(rand_data):
        for mip_idx, mip_data in enumerate(slice_data):
            src_tex.copy_from_numpy(mip_data, array_slice=slice_idx, mip_level=mip_idx)

    array_nm = ""
    if slices > 1:
        array_nm = f"_array"

    for mip_idx in range(src_tex.mip_count):
        func = getattr(m, f"copy_pixel_{type.name}{array_nm}")
        func(grid_coords, src_tex.get_srv(mip_idx), dest_tex.get_uav(mip_idx))

    # Read back data and compare (currently just messing with mip 0)
    for slice_idx, slice_data in enumerate(rand_data):
        for mip_idx, mip_data in enumerate(slice_data):
            data = dest_tex.to_numpy(array_slice=slice_idx, mip_level=mip_idx)
            assert np.allclose(data, mip_data)


@pytest.mark.parametrize(
    "type",
    [
        ResourceType.texture_2d
    ],
)
@pytest.mark.parametrize("slices", [1])
@pytest.mark.parametrize("mips", [0])
@pytest.mark.parametrize("device_type", helpers.DEFAULT_DEVICE_TYPES)
def test_read_write_texture_with_invalid_resource_views(
    device_type: DeviceType, slices: int, mips: int, type: ResourceType
):
    m = load_test_module(device_type)
    assert m is not None

    # No 3d texture arrays.
    if type == ResourceType.texture_3d and slices > 1:
        return

    if type == ResourceType.texture_1d and slices > 1:
        pytest.skip("Pending slang fix")

    # populate a buffer of grid coordinates
    grid_coords_data = make_grid_data(type, slices)
    dims = len(grid_coords_data.shape) - 1
    grid_coords = InstanceBuffer(struct=getattr(
        m, f"int{dims}").as_struct(), shape=grid_coords_data.shape[0:-1])
    grid_coords.copy_from_numpy(grid_coords_data)

    # Create texture and build random data
    src_tex = m.device.create_texture(**make_args(type, slices, mips))
    dest_tex = m.device.create_texture(**make_args(type, slices, mips))

    array_nm = ""
    if slices > 1:
        array_nm = f"_array"

    with pytest.raises(ValueError):
        func = getattr(m, f"copy_pixel_{type.name}{array_nm}")
        func(grid_coords, src_tex.get_srv(0), dest_tex.get_srv(0))

    with pytest.raises(ValueError):
        func = getattr(m, f"copy_pixel_{type.name}{array_nm}")
        func(grid_coords, src_tex.get_uav(0), dest_tex.get_uav(0))


@pytest.mark.parametrize(
    "type",
    [
        ResourceType.texture_1d,
        ResourceType.texture_2d,
        ResourceType.texture_3d
    ],
)
@pytest.mark.parametrize("slices", [1, 4])
@pytest.mark.parametrize("mips", [1])
@pytest.mark.parametrize("device_type", helpers.DEFAULT_DEVICE_TYPES)
def test_copy_value(
    device_type: DeviceType, slices: int, mips: int, type: ResourceType
):
    m = load_test_module(device_type)
    assert m is not None

    # No 3d texture arrays.
    if type == ResourceType.texture_3d and slices > 1:
        return

    if type == ResourceType.texture_1d and slices > 1:
        pytest.skip("Pending slang fix")

    # Create texture and build random data
    src_tex = m.device.create_texture(**make_args(type, slices, mips))
    dest_tex = m.device.create_texture(**make_args(type, slices, mips))
    rand_data = make_rand_data(src_tex.type, src_tex.array_size, src_tex.mip_count)

    # Write random data to texture
    for slice_idx, slice_data in enumerate(rand_data):
        for mip_idx, mip_data in enumerate(slice_data):
            src_tex.copy_from_numpy(mip_data, array_slice=slice_idx, mip_level=mip_idx)

    m.copy_value(src_tex, dest_tex)

    # Read back data and compare (currently just messing with mip 0)
    for slice_idx, slice_data in enumerate(rand_data):
        data = dest_tex.to_numpy(array_slice=slice_idx, mip_level=0)
        assert np.allclose(data, rand_data[slice_idx][0])


@pytest.mark.parametrize(
    "type",
    [
        ResourceType.texture_1d,
        ResourceType.texture_2d,
        ResourceType.texture_3d
    ],
)
@pytest.mark.parametrize("slices", [1, 4])
@pytest.mark.parametrize("mips", [0, 1])
@pytest.mark.parametrize("device_type", helpers.DEFAULT_DEVICE_TYPES)
def test_copy_mip_values_with_resource_views(
    device_type: DeviceType, slices: int, mips: int, type: ResourceType
):
    m = load_test_module(device_type)
    assert m is not None

    # No 3d texture arrays.
    if type == ResourceType.texture_3d and slices > 1:
        return

    if type == ResourceType.texture_3d and mips != 1:
        pytest.skip("Pending slang fix")

    if type == ResourceType.texture_1d and slices > 1:
        pytest.skip("Pending slang fix")

    # Create texture and build random data
    src_tex = m.device.create_texture(**make_args(type, slices, mips))
    dest_tex = m.device.create_texture(**make_args(type, slices, mips))
    rand_data = make_rand_data(src_tex.type, src_tex.array_size, src_tex.mip_count)

    # Write random data to texture
    for slice_idx, slice_data in enumerate(rand_data):
        for mip_idx, mip_data in enumerate(slice_data):
            src_tex.copy_from_numpy(mip_data, array_slice=slice_idx, mip_level=mip_idx)

    for mip_idx in range(src_tex.mip_count):
        m.copy_value(src_tex.get_srv(mip_idx), dest_tex.get_uav(mip_idx))

    # Read back data and compare (currently just messing with mip 0)
    for slice_idx, slice_data in enumerate(rand_data):
        for mip_idx, mip_data in enumerate(slice_data):
            data = dest_tex.to_numpy(array_slice=slice_idx, mip_level=mip_idx)
            assert np.allclose(data, rand_data[slice_idx][mip_idx])


@pytest.mark.parametrize(
    "type",
    [
        ResourceType.texture_1d,
        ResourceType.texture_2d,
        ResourceType.texture_3d
    ],
)
@pytest.mark.parametrize("slices", [1, 4])
@pytest.mark.parametrize("mips", [0, 1])
@pytest.mark.parametrize("device_type", helpers.DEFAULT_DEVICE_TYPES)
def test_copy_mip_values_with_all_uav_resource_views(
    device_type: DeviceType, slices: int, mips: int, type: ResourceType
):
    m = load_test_module(device_type)
    assert m is not None

    # No 3d texture arrays.
    if type == ResourceType.texture_3d and slices > 1:
        return

    if type == ResourceType.texture_3d and mips != 1:
        pytest.skip("Pending slang fix")

    if type == ResourceType.texture_1d and slices > 1:
        pytest.skip("Pending slang fix")

    # Create texture and build random data
    src_tex = m.device.create_texture(**make_args(type, slices, mips))
    dest_tex = m.device.create_texture(**make_args(type, slices, mips))
    rand_data = make_rand_data(src_tex.type, src_tex.array_size, src_tex.mip_count)

    # Write random data to texture
    for slice_idx, slice_data in enumerate(rand_data):
        for mip_idx, mip_data in enumerate(slice_data):
            src_tex.copy_from_numpy(mip_data, array_slice=slice_idx, mip_level=mip_idx)

    for mip_idx in range(src_tex.mip_count):
        m.copy_value(src_tex.get_uav(mip_idx), dest_tex.get_uav(mip_idx))

    # Read back data and compare (currently just messing with mip 0)
    for slice_idx, slice_data in enumerate(rand_data):
        for mip_idx, mip_data in enumerate(slice_data):
            data = dest_tex.to_numpy(array_slice=slice_idx, mip_level=mip_idx)
            assert np.allclose(data, rand_data[slice_idx][mip_idx])


@pytest.mark.parametrize(
    "type",
    [
        ResourceType.texture_2d,
    ],
)
@pytest.mark.parametrize("slices", [1])
@pytest.mark.parametrize("mips", [1])
@pytest.mark.parametrize("device_type", helpers.DEFAULT_DEVICE_TYPES)
def test_invalid_resource_view(
    device_type: DeviceType, slices: int, mips: int, type: ResourceType
):
    m = load_test_module(device_type)
    assert m is not None

    # No 3d texture arrays.
    if type == ResourceType.texture_3d and slices > 1:
        return

    if type == ResourceType.texture_1d and slices > 1:
        pytest.skip("Pending slang fix")

    # Create texture and build random data
    src_tex = m.device.create_texture(**make_args(type, slices, mips))
    dest_tex = m.device.create_texture(**make_args(type, slices, mips))

    with pytest.raises(ValueError):
        for mip_idx in range(mips):
            m.copy_value(src_tex.get_srv(mip_idx), dest_tex.get_srv(mip_idx))


<<<<<<< HEAD
@pytest.mark.parametrize("device_type", helpers.DEFAULT_DEVICE_TYPES)
@pytest.mark.parametrize("shape", [(2, 2), (8, 2), (16, 32), (4, 128)])
def test_texture_2d_shapes(device_type: DeviceType, shape: tuple[int, ...]):
    module = load_test_module(device_type)

    tex_data = np.random.random(shape+(4,)).astype(np.float32)
    tex = module.device.create_texture(width=shape[1], height=shape[0], usage=ResourceUsage.shader_resource |
                                       ResourceUsage.unordered_access, format=Format.rgba32_float, data=tex_data)

    copied = module.return_value(tex, _result='numpy')

    assert np.allclose(copied, tex_data)


@pytest.mark.parametrize("device_type", helpers.DEFAULT_DEVICE_TYPES)
@pytest.mark.parametrize("shape", [(2, 2, 2), (8, 2, 4), (16, 32, 8), (4, 128, 2)])
def test_texture_3d_shapes(device_type: DeviceType, shape: tuple[int, ...]):
    module = load_test_module(device_type)

    tex_data = np.random.random(shape+(4,)).astype(np.float32)
    tex = module.device.create_texture(width=shape[2], height=shape[1], depth=shape[0], usage=ResourceUsage.shader_resource |
                                       ResourceUsage.unordered_access, format=Format.rgba32_float, data=tex_data)

    copied = module.return_value(tex, _result='numpy')

    assert np.allclose(copied, tex_data)
=======
@pytest.mark.parametrize("texel_name", ["uint8_t", "uint16_t", "int8_t", "int16_t", "float", "half", "uint"])
@pytest.mark.parametrize("dims", [1, 2, 3])
@pytest.mark.parametrize("channels", [1, 2, 4])
@pytest.mark.parametrize("device_type", helpers.DEFAULT_DEVICE_TYPES)
def test_texture_return_value(device_type: DeviceType, texel_name: str, dims: int, channels: int):
    if texel_name in ("uint8_t", "int8_t") and device_type == DeviceType.d3d12:
        pytest.skip("8-bit types not supported by DXC")

    m = load_test_module(device_type)
    assert m is not None

    texel_dtype = m[texel_name].struct
    assert isinstance(texel_dtype, ScalarType)

    shape = (64, 32, 16)[:dims]
    if texel_name == "uint":
        data = np.random.randint(255, size=shape + (channels, ))
    else:
        data = np.random.random(shape + (channels, ))
    np_dtype = _slang_to_numpy(texel_dtype)
    data = data.astype(np_dtype)

    dtype = texel_name if channels == 1 else f"{texel_name}{channels}"
    buffer = NDBuffer(m.device, dtype, shape=shape)
    buffer.copy_from_numpy(data)

    result = m.passthru.map(buffer.dtype)(buffer, _result=Texture)

    assert isinstance(result, Texture)
    if dims == 1:
        assert result.type == ResourceType.texture_1d
        assert result.width == buffer.shape[0]
    elif dims == 2:
        assert result.type == ResourceType.texture_2d
        assert result.width == buffer.shape[0]
        assert result.height == buffer.shape[1]
    elif dims == 3:
        assert result.type == ResourceType.texture_3d
        assert result.width == buffer.shape[0]
        assert result.height == buffer.shape[1]
        assert result.depth == buffer.shape[2]

    expected_format = SCALARTYPE_TO_TEXTURE_FORMAT[texel_dtype.slang_scalar_type][channels - 1]
    assert expected_format is not None
    assert result.format == expected_format

    result_np = result.to_numpy()
    order = list(reversed(range(dims)))
    if channels > 1:
        order += [dims]
    result_np = result_np.transpose(order)

    assert np.allclose(result_np, data.squeeze())
>>>>>>> c03a6622


if __name__ == "__main__":
    pytest.main([__file__, "-v", "-s"])<|MERGE_RESOLUTION|>--- conflicted
+++ resolved
@@ -456,7 +456,6 @@
             m.copy_value(src_tex.get_srv(mip_idx), dest_tex.get_srv(mip_idx))
 
 
-<<<<<<< HEAD
 @pytest.mark.parametrize("device_type", helpers.DEFAULT_DEVICE_TYPES)
 @pytest.mark.parametrize("shape", [(2, 2), (8, 2), (16, 32), (4, 128)])
 def test_texture_2d_shapes(device_type: DeviceType, shape: tuple[int, ...]):
@@ -483,7 +482,8 @@
     copied = module.return_value(tex, _result='numpy')
 
     assert np.allclose(copied, tex_data)
-=======
+
+
 @pytest.mark.parametrize("texel_name", ["uint8_t", "uint16_t", "int8_t", "int16_t", "float", "half", "uint"])
 @pytest.mark.parametrize("dims", [1, 2, 3])
 @pytest.mark.parametrize("channels", [1, 2, 4])
@@ -537,7 +537,6 @@
     result_np = result_np.transpose(order)
 
     assert np.allclose(result_np, data.squeeze())
->>>>>>> c03a6622
 
 
 if __name__ == "__main__":
