--- conflicted
+++ resolved
@@ -217,14 +217,6 @@
 
     assert np.allclose(res_data, expected)
 
-<<<<<<< HEAD
-    res_w_grads = res.with_grads()
-    res_w_grads.grad.storage.copy_from_numpy(np.ones(32*3, dtype=np.float32))
-
-    kernel_eval_polynomial.bwds(a, b, res_w_grads)
-    a_grad_data = a.grad.storage.to_numpy().view(np.float32).reshape(-1, 3)
-    b_grad_data = b.grad.storage.to_numpy().view(np.float32).reshape(-1, 3)
-=======
     res = res.with_grads()
     helpers.write_ndbuffer_from_numpy(res.grad, np.ones(32*3).astype(np.float32), 3)
 
@@ -238,7 +230,6 @@
     # calculate the aligned stride in shader code.
     a_grad_data = a.grad.storage.to_numpy().view(np.float32)[0:32*3].reshape(-1, 3)
     b_grad_data = b.grad.storage.to_numpy().view(np.float32)[0:32*3].reshape(-1, 3)
->>>>>>> 33ee0aa4
 
     exprected_grad = python_eval_polynomial_a_deriv(a_data, b_data)
     assert np.allclose(a_grad_data, exprected_grad)
@@ -299,13 +290,8 @@
 
     assert np.allclose(res_data, expected)
 
-<<<<<<< HEAD
-    res_w_grads = res.with_grads()
-    res_w_grads.grad.storage.copy_from_numpy(np.ones(32*3, dtype=np.float32))
-=======
     res = res.with_grads()
     helpers.write_ndbuffer_from_numpy(res.grad, np.ones(32*3).astype(np.float32), 3)
->>>>>>> 33ee0aa4
 
     kernel_eval_polynomial.bwds({
         'x': a_x,
