--- conflicted
+++ resolved
@@ -10,11 +10,7 @@
 
 import slangpy.tests.helpers as helpers
 from slangpy import (InstanceList, InstanceBuffer,
-<<<<<<< HEAD
                      Module)
-=======
-                     DeprecatedInstanceDifferentiableBuffer, Module)
->>>>>>> 9a4703e7
 from slangpy.backend import DeviceType, float2, float3, math
 from slangpy.types import NDBuffer, Tensor
 from slangpy.types.randfloatarg import RandFloatArg
