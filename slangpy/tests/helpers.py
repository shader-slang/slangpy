--- conflicted
+++ resolved
@@ -14,12 +14,8 @@
 import slangpy
 from slangpy import Module
 from slangpy.backend import (Device, DeviceType, SlangCompilerOptions,
-<<<<<<< HEAD
-                             SlangDebugInfoLevel, Logger, LogLevel)
-=======
                              SlangDebugInfoLevel, TypeReflection)
 from slangpy.types.buffer import NDBuffer
->>>>>>> c3720a8a
 from slangpy.core.function import Function
 
 SHADER_DIR = Path(__file__).parent
@@ -113,9 +109,6 @@
         function = module.find_function_in_struct(type_name, names[-1])
     if function is None:
         raise ValueError(f"Could not find function {func_name}")
-<<<<<<< HEAD
-    return cast(Function, function)
-=======
     return cast(Function, function)
 
 
@@ -146,5 +139,4 @@
         buffer_data = np.array(data[i*element_count: (i+1)*element_count])
         cursor[i].write(buffer_data)
 
-    cursor.apply()
->>>>>>> c3720a8a
+    cursor.apply()