--- conflicted
+++ resolved
@@ -5,13 +5,9 @@
 from slangpy.core.utils import shape_to_contiguous_strides
 from slangpy.reflection import SlangType, ScalarType, SlangProgramLayout
 from slangpy.reflection import reflectiontypes
-<<<<<<< HEAD
-from slangpy.types.buffer import get_lookup_module, resolve_element_type, resolve_program_layout
 from slangpy.core.native import Shape
 from slangpy.core.shapes import TShapeOrTuple
-=======
-from .buffer import get_lookup_module, resolve_element_type, resolve_program_layout
->>>>>>> 2b6305e5
+from slangpy.types.buffer import get_lookup_module, resolve_element_type, resolve_program_layout
 
 from typing import Optional, Any
 import numpy as np
@@ -192,11 +188,7 @@
         return f"Tensor[{self.dtype.name},{len(self.shape)}]"
 
     @staticmethod
-<<<<<<< HEAD
     def numpy(device: Device, ndarray: np.ndarray[Any, Any]) -> Tensor:
-=======
-    def from_numpy(device: Device, ndarray: np.ndarray[Any, Any]) -> Tensor:
->>>>>>> 2b6305e5
         """
         Creates a new tensor with the same contents, shape and strides as the given numpy array.
         """
@@ -220,11 +212,7 @@
         return Tensor(buffer, dtype, tuple(ndarray.shape), strides)
 
     @staticmethod
-<<<<<<< HEAD
     def empty(device: Device, shape: TShapeOrTuple, dtype: Any, program_layout: Optional[SlangProgramLayout] = None) -> Tensor:
-=======
-    def empty(device: Device, shape: tuple[int, ...], dtype: Any, program_layout: Optional[SlangProgramLayout] = None) -> Tensor:
->>>>>>> 2b6305e5
         """
         Creates a tensor with the requested shape and element type without attempting to initialize the data.
         """
@@ -241,11 +229,7 @@
         return Tensor(buffer, dtype, shape)
 
     @staticmethod
-<<<<<<< HEAD
     def zeros(device: Device, shape: TShapeOrTuple, dtype: Any) -> Tensor:
-=======
-    def zeros(device: Device, shape: tuple[int, ...], dtype: Any) -> Tensor:
->>>>>>> 2b6305e5
         """
         Creates a zero-initialized tensor with the requested shape and element type.
         """
