# SPDX-License-Identifier: Apache-2.0 WITH LLVM-exception
from typing import Any, Optional

<<<<<<< HEAD
=======
import numpy.typing as npt
import numpy as np

from typing import cast, TYPE_CHECKING

>>>>>>> f3c904da
from slangpy.core.native import Shape, NativeNDBuffer, NativeNDBufferDesc
from slangpy.core.shapes import TShapeOrTuple
from slangpy.core.struct import Struct

from slangpy.backend import (DataType, Device, MemoryType,
                             BufferUsage, TypeLayoutReflection,
                             TypeReflection, CommandEncoder)
from slangpy.bindings.marshall import Marshall
from slangpy.bindings.typeregistry import get_or_create_type
from slangpy.reflection import ScalarType, SlangProgramLayout, SlangType

if TYPE_CHECKING:
    import torch

global_lookup_modules: dict[Device, SlangProgramLayout] = {}

SLANG_TO_CUDA_TYPES = {
    TypeReflection.ScalarType.float16: DataType.float16,
    TypeReflection.ScalarType.float32: DataType.float32,
    TypeReflection.ScalarType.float64: DataType.float64,
    TypeReflection.ScalarType.int8: DataType.int8,
    TypeReflection.ScalarType.int16: DataType.int16,
    TypeReflection.ScalarType.int32: DataType.int32,
    TypeReflection.ScalarType.int64: DataType.int64,
    TypeReflection.ScalarType.uint8: DataType.uint8,
    TypeReflection.ScalarType.uint16: DataType.uint16,
    TypeReflection.ScalarType.uint32: DataType.uint32,
    TypeReflection.ScalarType.uint64: DataType.uint64,
    TypeReflection.ScalarType.bool: DataType.bool,
}


def _on_device_close(device: Device):
    del global_lookup_modules[device]


def get_lookup_module(device: Device) -> SlangProgramLayout:
    if device not in global_lookup_modules:
        dummy_module = device.load_module_from_source(
            "slangpy_layout", 'import "slangpy";')
        global_lookup_modules[device] = SlangProgramLayout(dummy_module.layout)
        device.register_device_close_callback(_on_device_close)

    return global_lookup_modules[device]


def resolve_program_layout(device: Device, element_type: Any, program_layout: Optional[SlangProgramLayout]) -> SlangProgramLayout:
    if program_layout is None:
        if isinstance(element_type, SlangType):
            program_layout = element_type.program
        elif isinstance(element_type, Marshall):
            program_layout = element_type.slang_type.program
        elif isinstance(element_type, Struct):
            program_layout = element_type.module.layout
        else:
            program_layout = get_lookup_module(device)
    return program_layout


def resolve_element_type(program_layout: SlangProgramLayout, element_type: Any) -> SlangType:
    if isinstance(element_type, SlangType):
        pass
    elif isinstance(element_type, str):
        element_type = program_layout.find_type_by_name(element_type)
    elif isinstance(element_type, Struct):
        if element_type.module.layout == program_layout:
            element_type = element_type.struct
        else:
            element_type = program_layout.find_type_by_name(element_type.name)
    elif isinstance(element_type, TypeReflection):
        element_type = program_layout.find_type(element_type)
    elif isinstance(element_type, TypeLayoutReflection):
        element_type = program_layout.find_type(element_type.type)
    elif isinstance(element_type, Marshall):
        if element_type.slang_type.program == program_layout:
            element_type = element_type.slang_type
        else:
            element_type = program_layout.find_type_by_name(
                element_type.slang_type.full_name)
    # elif element_type == float:
    #    element_type = program_layout.scalar_type(TypeReflection.ScalarType.float32)
    # elif element_type == int:
    #    element_type = program_layout.scalar_type(TypeReflection.ScalarType.int32)
    else:
        bt = get_or_create_type(program_layout, element_type)
        element_type = bt.slang_type
    if element_type is None:
        raise ValueError("Element type could not be resolved")
    return element_type


class NDBuffer(NativeNDBuffer):
    """
    An N dimensional buffer of a given slang type. The supplied type can come from a SlangType (via
    reflection), a struct read from a Module, or simply a name.

    When specifying just a type name, it is advisable to also supply the program_layout for the
    module in question (see Module.layout), as this ensures type information is looked up from
    the right place.
    """

    def __init__(
        self,
        device: Device,
        dtype: Any,
        element_count: Optional[int] = None,
        shape: Optional[TShapeOrTuple] = None,
        usage: BufferUsage = BufferUsage.shader_resource
        | BufferUsage.unordered_access,
        memory_type: MemoryType = MemoryType.device_local,
        program_layout: Optional[SlangProgramLayout] = None
    ):
        if element_count is None and shape is None:
            raise ValueError("Either element_count or shape must be provided")
        if element_count is not None and shape is not None:
            raise ValueError("Only one of element_count or shape can be provided")

        # Slang program layout of module that defines the element type for this buffer.
        program_layout = resolve_program_layout(device, dtype, program_layout)

        # Slang element type.
        dtype = resolve_element_type(program_layout, dtype)

        if element_count is None:
            if shape is None:
                raise ValueError("Either element_count or shape must be provided")
            element_count = 1
            for dim in shape:
                element_count *= dim
            shape = Shape(shape)
        elif shape is None:
            if element_count is None:
                raise ValueError("Either element_count or shape must be provided")
            shape = Shape(element_count)
        else:
            raise ValueError("element_count or shape must be provided")

        desc = NativeNDBufferDesc()
        desc.usage = usage
        desc.memory_type = memory_type
        desc.shape = shape
        desc.strides = shape.calc_contiguous_strides()
        desc.dtype = dtype
        desc.element_layout = dtype.buffer_layout.reflection

        super().__init__(device, desc)

        # Tell typing the dtype is a valid slang type
        self.dtype: 'SlangType'

    @property
    def is_writable(self):
        """
        Returns True if this buffer is writable from the GPU, i.e. if it has unordered access resource usage.
        """
        return (self.usage & BufferUsage.unordered_access) != 0

    def broadcast_to(self, shape: TShapeOrTuple):
        """
        Returns a new view of the buffer with the requested shape, following standard broadcasting rules.
        """
        return super().broadcast_to(Shape(shape))

    def view(self, shape: TShapeOrTuple, strides: TShapeOrTuple = Shape(), offset: int = 0):
        """
        Returns a new view of the tensor with the requested shape, strides and offset
        The offset is in elements (not bytes) and is specified relative to the current offset
        """
        return super().view(Shape(shape), Shape(strides), offset)

    def to_numpy(self) -> np.ndarray[Any, Any]:
        """
        Copies buffer data into a numpy array with the same shape and strides. If the element type
        of the buffer is representable in numpy (e.g. floats, ints, arrays/vectors thereof), the
        ndarray will have a matching dtype. If the element type can't be represented in numpy (e.g. structs),
        the ndarray will be an array over the bytes of the buffer elements

        Examples:
        NDBuffer of dtype float3 with shape (4, 5)
            -> ndarray of dtype np.float32 with shape (4, 5, 3)
        NDBuffer of dtype struct Foo {...} with shape (5, )
            -> ndarray of dtype np.uint8 with shape (5, sizeof(Foo))
        """
        return cast(np.ndarray[Any, Any], super().to_numpy())

    def to_torch(self) -> 'torch.Tensor':
        """
        Returns a view of the buffer data as a torch tensor with the same shape and strides.
        See to_numpy for notes on dtype conversion
        """
        return cast('torch.Tensor', super().to_torch())

    def clear(self, command_buffer: Optional[CommandEncoder] = None):
        """
        Fill the ndbuffer with zeros. If no command buffer is provided, a new one is created and
        immediately submitted. If a command buffer is provided the clear is simply appended to it
        but not automatically submitted.
        """
<<<<<<< HEAD
        if command_buffer:
            command_buffer.clear_buffer(self.storage)
        else:
            cmd = self.storage.device.create_command_encoder()
            cmd.clear_buffer(self.storage)
            self.device.submit_command_buffer(cmd.finish())
=======
        super().clear()
>>>>>>> f3c904da

    @staticmethod
    def zeros(device: Device,
              dtype: Any,
              element_count: Optional[int] = None,
              shape: Optional[TShapeOrTuple] = None,
              usage: BufferUsage = BufferUsage.shader_resource
              | BufferUsage.unordered_access,
              memory_type: MemoryType = MemoryType.device_local,
              program_layout: Optional[SlangProgramLayout] = None
              ) -> 'NDBuffer':
        """
        Creates a zero-initialized nbuffer with the requested shape and element type.
        """
        buffer = NDBuffer(device, dtype, element_count, shape, usage, memory_type, program_layout)
        buffer.clear()
        return buffer

    @staticmethod
    def zeros_like(other: 'NDBuffer') -> 'NDBuffer':
        """
        Creates a zero-initialized ndbuffer with the same shape and element type as the given ndbuffer.
        """
        return NDBuffer.zeros(other.storage.device, shape=other.shape, dtype=other.dtype)<|MERGE_RESOLUTION|>--- conflicted
+++ resolved
@@ -1,14 +1,6 @@
 # SPDX-License-Identifier: Apache-2.0 WITH LLVM-exception
 from typing import Any, Optional
 
-<<<<<<< HEAD
-=======
-import numpy.typing as npt
-import numpy as np
-
-from typing import cast, TYPE_CHECKING
-
->>>>>>> f3c904da
 from slangpy.core.native import Shape, NativeNDBuffer, NativeNDBufferDesc
 from slangpy.core.shapes import TShapeOrTuple
 from slangpy.core.struct import Struct
@@ -172,6 +164,7 @@
         """
         return super().broadcast_to(Shape(shape))
 
+    def clear(self, command_buffer: Optional[CommandEncoder] = None):
     def view(self, shape: TShapeOrTuple, strides: TShapeOrTuple = Shape(), offset: int = 0):
         """
         Returns a new view of the tensor with the requested shape, strides and offset
@@ -201,22 +194,13 @@
         """
         return cast('torch.Tensor', super().to_torch())
 
-    def clear(self, command_buffer: Optional[CommandEncoder] = None):
+    def clear(self, command_buffer: Optional[CommandBuffer] = None):
         """
         Fill the ndbuffer with zeros. If no command buffer is provided, a new one is created and
         immediately submitted. If a command buffer is provided the clear is simply appended to it
         but not automatically submitted.
         """
-<<<<<<< HEAD
-        if command_buffer:
-            command_buffer.clear_buffer(self.storage)
-        else:
-            cmd = self.storage.device.create_command_encoder()
-            cmd.clear_buffer(self.storage)
-            self.device.submit_command_buffer(cmd.finish())
-=======
         super().clear()
->>>>>>> f3c904da
 
     @staticmethod
     def zeros(device: Device,
