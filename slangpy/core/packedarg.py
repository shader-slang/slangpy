--- conflicted
+++ resolved
@@ -37,11 +37,7 @@
 
         # Read full signature then turn into shorter hash
         full_signature = get_value_signature(python_object)
-<<<<<<< HEAD
-        signature_hash = hashlib.sha256(full_signature.encode("utf-8")).hexdigest()[:8]
-=======
         signature_hash = hashlib.sha256(full_signature.encode('utf-8')).hexdigest()[:16]
->>>>>>> e181bb54
         self.slangpy_signature = f"PK[H:{signature_hash}]"
 
 
