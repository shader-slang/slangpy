# SPDX-License-Identifier: Apache-2.0 WITH LLVM-exception
from os import PathLike, environ
import pathlib
from typing import Any, Optional, Sequence, Union

from slangpy import (
    DeclReflection,
    ProgramLayout,
    TypeLayoutReflection,
    TypeReflection,
    DeviceType,
    Device,
    NativeHandle,
<<<<<<< HEAD
    BindlessDesc,
=======
    get_cuda_current_context_native_handles,
>>>>>>> f0083d8c
)
from slangpy.reflection import SlangType
import builtins


def create_device(
    type: DeviceType = DeviceType.automatic,
    enable_debug_layers: bool = False,
    adapter_luid: Optional[Sequence[int]] = None,
    include_paths: Sequence[Union[str, PathLike[str]]] = [],
    enable_cuda_interop: bool = False,
    enable_print: bool = False,
    enable_hot_reload: bool = True,
    enable_compilation_reports: bool = False,
    existing_device_handles: Optional[Sequence[NativeHandle]] = None,
    bindless_options: Optional[BindlessDesc] = None
):
    """
    Create a device with basic settings for SlangPy. For full control over device init,
    use sgl.create_device directly, being sure to add slangpy.SHADER_PATH
    to the list of include paths for the compiler.
    """

    shaderpath = str(pathlib.Path(__file__).parent.parent.absolute() / "slang")

    # Allow overriding the device type via environment variable (for automatic testing).
    if "SLANGPY_DEVICE_TYPE_OVERRIDE" in environ:
        type = {
            "d3d12": DeviceType.d3d12,
            "vulkan": DeviceType.vulkan,
            "cuda": DeviceType.cuda,
            "metal": DeviceType.metal,
        }.get(environ["SLANGPY_DEVICE_TYPE_OVERRIDE"].lower(), type)

    device = Device(
        type=type,
        compiler_options={
            "include_paths": [
                shaderpath,
            ]
            + list(include_paths),
        },
        enable_debug_layers=enable_debug_layers,
        adapter_luid=adapter_luid,
        enable_cuda_interop=enable_cuda_interop,
        enable_print=enable_print,
        enable_hot_reload=enable_hot_reload,
        enable_compilation_reports=enable_compilation_reports,
        existing_device_handles=existing_device_handles,
        bindless_options=bindless_options
    )

    if is_running_in_jupyter():
        # Don't import until we know we're running in jupyter and we are certain the IPython module is available
        from slangpy.core.jupyter import setup_in_jupyter

        setup_in_jupyter(device)

    return device


def create_torch_device(
    type: DeviceType = DeviceType.automatic,
    torch_device: Any = None,
    enable_debug_layers: bool = False,
    include_paths: Sequence[Union[str, PathLike[str]]] = [],
    enable_print: bool = False,
    enable_hot_reload: bool = True,
    enable_compilation_reports: bool = False,
):
    """
    Helper to create a device configured properly for PyTorch integration. If device type is CUDA,
    slangpy will attempt to directly share the CUDA context with PyTorch. This is the recommended
    way of using SlangPy with PyTorch.

    If device type is not CUDA (eg d3d12, vulkan), this will create a device with cuda interop enabled,
    and rely on shared memory + semaphores to syncronize between SlangPy and PyTorch. This approach
    works, and is valuable if access to graphics features (such as a rasterizer) is critical, but hardware
    context switching and memcpys are expensive, resulting in substantially worse performance.
    """

    # Import and init torch
    import torch

    # Ensure torch cuda is initialized
    torch.cuda.init()

    # These lines ensure that torch has set a default context
    torch.cuda.current_device()
    torch.cuda.current_stream()

    # Use current device if not specified
    if torch_device is None:
        torch_device = torch.cuda.current_device()

    # Switch to the correct device then read cuda context
    with torch.device(torch_device):
        handles = get_cuda_current_context_native_handles()

    return create_device(
        type=type,
        enable_debug_layers=enable_debug_layers,
        include_paths=include_paths,
        enable_cuda_interop=type != DeviceType.cuda,
        enable_print=enable_print,
        enable_hot_reload=enable_hot_reload,
        enable_compilation_reports=enable_compilation_reports,
        existing_device_handles=handles,
    )


def find_type_layout_for_buffer(
    program_layout: ProgramLayout,
    slang_type: Union[str, TypeReflection, TypeLayoutReflection],
):
    if isinstance(slang_type, str):
        slang_type_name = slang_type
    elif isinstance(slang_type, TypeReflection):
        slang_type_name = slang_type.full_name
    elif isinstance(slang_type, TypeLayoutReflection):
        slang_type_name = slang_type.type.full_name
    buffer_type = program_layout.find_type_by_name(f"StructuredBuffer<{slang_type_name}>")
    buffer_layout = program_layout.get_type_layout(buffer_type)
    return buffer_layout.element_type_layout


def try_find_type_decl(root: DeclReflection, type_name: str):

    type_names = type_name.split("::")

    type_decl = root
    while len(type_names) > 0:
        type_name = type_names.pop(0)
        type_decl = type_decl.find_first_child_of_kind(DeclReflection.Kind.struct, type_name)
        if type_decl is None:
            return None

    return type_decl


def try_find_type_via_ast(root: DeclReflection, type_name: str):
    type_decl = try_find_type_decl(root, type_name)
    return type_decl.as_type() if type_decl is not None else None


def try_find_function_overloads_via_ast(root: DeclReflection, type_name: str, func_name: str):

    type_decl = try_find_type_decl(root, type_name)
    if type_decl is None:
        return (None, None)

    func_decls = type_decl.find_children_of_kind(DeclReflection.Kind.func, func_name)
    return (type_decl.as_type(), [x.as_function() for x in func_decls])


# This function checks if we can replace a python value's type with the destination
# type in resolve_type. This lets us e.g. pass a python int to a python uint16_t
# This is done by specializing a class with a specific generic constraint.
# If specialization succeeds, slang tells us this is A-OK
def is_type_castable_on_host(from_type: SlangType, to_type: SlangType) -> bool:
    witness_name = f"impl::AllowedConversionWitness<{from_type.full_name}, {to_type.full_name}>"
    witness = to_type.program.find_type_by_name(witness_name)
    return witness is not None


def parse_generic_signature(name: str):
    # Find start of generic arguments, return name if not found
    argument_start = name.find("<")
    if argument_start == -1:
        return (name, [])

    type_name = name[:argument_start].strip()

    # Read full argument names, using depth check to avoid recursion
    depth = 0
    args = []
    argument_start += 1
    pos = argument_start
    while pos < len(name):
        if name[pos] == "<":
            depth += 1
        elif name[pos] == ">":
            depth -= 1
        elif name[pos] == "," and depth == 0:
            args.append(name[argument_start:pos].strip())
            argument_start = pos + 1
        pos += 1
    args.append(name[argument_start : pos - 1].strip())

    return (type_name, args)


def parse_generic_signature_tree(name: str):
    res = _recurse_parse_generic_signature(name, 0, len(name))
    assert res[0] == len(name)
    return res[1:]


def _recurse_parse_generic_signature(name: str, start: int, end: int):

    # Find start of generic arguments
    argument_start = name.find("<", start)
    if argument_start == -1:
        # No generic, so arg will be terminated either by a comma or end of args
        comma = name.find(",", start, end)
        if comma == -1:
            return (end, name[start:end].strip(), [])
        else:
            return (comma, name[start:comma].strip(), [])

    # Got a generic, so get the name of the type (or value if it's a value argument)
    type_name = name[start:argument_start].strip()

    # Step past the '<'
    argument_start += 1

    # Find the end of the generic arguments
    gend = name.rfind(">", argument_start, end)

    # Parse the arguments until reached end
    args = []
    while argument_start < gend:
        # Recurse, which returns the end of the argument that was read, along with name and children
        arg_end, arg, subargs = _recurse_parse_generic_signature(name, argument_start, gend)
        args.append((arg, subargs))

        # Step past the end of last argument (would have been comma or end of string)
        argument_start = arg_end + 1

    # Return the end of the generic arguments, along with the name and children
    return (gend + 1, type_name, args)


def shape_to_contiguous_strides(shape: tuple[int, ...]) -> tuple[int, ...]:
    if len(shape) == 0:
        return ()

    strides = (1,)
    for dim in reversed(shape[1:]):
        strides = (dim * strides[0],) + strides

    return strides


def is_running_in_jupyter():
    # Jupyter will inject the get_ipython() function into the globals. First
    # check it is available there before calling it
    if hasattr(builtins, "get_ipython"):
        shell = get_ipython().__class__.__name__  # type: ignore
        return shell == "ZMQInteractiveShell"
    else:
        return False<|MERGE_RESOLUTION|>--- conflicted
+++ resolved
@@ -11,11 +11,8 @@
     DeviceType,
     Device,
     NativeHandle,
-<<<<<<< HEAD
+    get_cuda_current_context_native_handles,
     BindlessDesc,
-=======
-    get_cuda_current_context_native_handles,
->>>>>>> f0083d8c
 )
 from slangpy.reflection import SlangType
 import builtins
