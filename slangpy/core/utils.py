# SPDX-License-Identifier: Apache-2.0 WITH LLVM-exception
from os import PathLike
import pathlib
from typing import Optional, Sequence, Union

from slangpy.backend import (DeclReflection, ProgramLayout,
                             TypeLayoutReflection, TypeReflection,
                             DeviceType, Device)
from slangpy.reflection import SlangType
import builtins
import sys

def create_device(type: DeviceType = DeviceType.automatic, enable_debug_layers: bool = False,
                  adapter_luid: Optional[Sequence[int]] = None,
<<<<<<< HEAD
                  include_paths: Sequence[Union[str, PathLike[str]]] = []):
=======
                  include_paths: Sequence[Union[str, PathLike]] = [],
                  enable_cuda_interop: bool = False):
>>>>>>> 33ee0aa4
    """
    Create an SGL device with basic settings for SlangPy. For full control over device init, 
    use sgl.create_device directly, being sure to add slangpy.SHADER_PATH
    to the list of include paths for the compiler.
    """

    shaderpath = str(pathlib.Path(__file__).parent.parent.absolute() / "slang")

    device = Device(
        type=type,
        compiler_options={
            "include_paths": [
                shaderpath,
            ]+list(include_paths),
        },

        enable_debug_layers=enable_debug_layers,
        adapter_luid=adapter_luid)

    if is_running_in_jupyter():
        # Don't import until we know we're running in jupyter and we are certain the IPython module is available
        from slangpy.core.jupyter import setup_in_jupyter
        setup_in_jupyter(device)

    return device


def find_type_layout_for_buffer(program_layout: ProgramLayout, slang_type: Union[str, TypeReflection, TypeLayoutReflection]):
    if isinstance(slang_type, str):
        slang_type_name = slang_type
    elif isinstance(slang_type, (TypeReflection, TypeLayoutReflection)):
        slang_type_name = slang_type.name
    buffer_type = program_layout.find_type_by_name(f"StructuredBuffer<{slang_type_name}>")
    buffer_layout = program_layout.get_type_layout(buffer_type)
    return buffer_layout.element_type_layout


def try_find_type_decl(root: DeclReflection, type_name: str):

    type_names = type_name.split("::")

    type_decl = root
    while len(type_names) > 0:
        type_name = type_names.pop(0)
        type_decl = type_decl.find_first_child_of_kind(
            DeclReflection.Kind.struct, type_name)
        if type_decl is None:
            return None

    return type_decl


def try_find_type_via_ast(root: DeclReflection, type_name: str):
    type_decl = try_find_type_decl(root, type_name)
    return type_decl.as_type() if type_decl is not None else None


def try_find_function_overloads_via_ast(root: DeclReflection, type_name: str, func_name: str):

    type_decl = try_find_type_decl(root, type_name)
    if type_decl is None:
        return (None, None)

    func_decls = type_decl.find_children_of_kind(DeclReflection.Kind.func, func_name)
    return (type_decl.as_type(), [x.as_function() for x in func_decls])


# This function checks if we can replace a python value's type with the destination
# type in resolve_type. This lets us e.g. pass a python int to a python uint16_t
# This is done by specializing a class with a specific generic constraint.
# If specialization succeeds, slang tells us this is A-OK
def is_type_castable_on_host(from_type: SlangType, to_type: SlangType) -> bool:
    witness_name = f"impl::AllowedConversionWitness<{from_type.full_name}, {to_type.full_name}>"
    witness = to_type.program.find_type_by_name(witness_name)
    return witness is not None


def parse_generic_signature(name: str):
    # Find start of generic arguments, return name if not found
    argument_start = name.find("<")
    if argument_start == -1:
        return (name, [])

    type_name = name[:argument_start].strip()

    # Read full argument names, using depth check to avoid recursion
    depth = 0
    args = []
    argument_start += 1
    pos = argument_start
    while pos < len(name):
        if name[pos] == "<":
            depth += 1
        elif name[pos] == ">":
            depth -= 1
        elif name[pos] == ',' and depth == 0:
            args.append(name[argument_start:pos].strip())
            argument_start = pos+1
        pos += 1
    args.append(name[argument_start:pos-1].strip())

    return (type_name, args)


def parse_generic_signature_tree(name: str):
    res = _recurse_parse_generic_signature(name, 0, len(name))
    assert res[0] == len(name)
    return res[1:]


def _recurse_parse_generic_signature(name: str, start: int, end: int):

    # Find start of generic arguments
    argument_start = name.find("<", start)
    if argument_start == -1:
        # No generic, so arg will be terminated either by a comma or end of args
        comma = name.find(",", start, end)
        if comma == -1:
            return (end, name[start:end].strip(), [])
        else:
            return (comma, name[start:comma].strip(), [])

    # Got a generic, so get the name of the type (or value if it's a value argument)
    type_name = name[start:argument_start].strip()

    # Step past the '<'
    argument_start += 1

    # Find the end of the generic arguments
    gend = name.rfind(">", argument_start, end)

    # Parse the arguments until reached end
    args = []
    while argument_start < gend:
        # Recurse, which returns the end of the argument that was read, along with name and children
        arg_end, arg, subargs = _recurse_parse_generic_signature(
            name, argument_start, gend)
        args.append((arg, subargs))

        # Step past the end of last argument (would have been comma or end of string)
        argument_start = arg_end+1

    # Return the end of the generic arguments, along with the name and children
    return (gend+1, type_name, args)


def shape_to_contiguous_strides(shape: tuple[int, ...]) -> tuple[int, ...]:
    if len(shape) == 0:
        return ()

    strides = (1, )
    for dim in reversed(shape[1:]):
        strides = (dim * strides[0], ) + strides

    return strides


def is_running_in_jupyter():
    # Jupyter will inject the get_ipython() function into the globals. First
    # check it is available there before calling it
    if hasattr(builtins, 'get_ipython'):
        shell = get_ipython().__class__.__name__  # type: ignore
        return shell == 'ZMQInteractiveShell'
    else:
        return False<|MERGE_RESOLUTION|>--- conflicted
+++ resolved
@@ -12,12 +12,8 @@
 
 def create_device(type: DeviceType = DeviceType.automatic, enable_debug_layers: bool = False,
                   adapter_luid: Optional[Sequence[int]] = None,
-<<<<<<< HEAD
-                  include_paths: Sequence[Union[str, PathLike[str]]] = []):
-=======
-                  include_paths: Sequence[Union[str, PathLike]] = [],
+                  include_paths: Sequence[Union[str, PathLike[str]]] = [],
                   enable_cuda_interop: bool = False):
->>>>>>> 33ee0aa4
     """
     Create an SGL device with basic settings for SlangPy. For full control over device init, 
     use sgl.create_device directly, being sure to add slangpy.SHADER_PATH
