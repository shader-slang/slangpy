--- conflicted
+++ resolved
@@ -22,11 +22,7 @@
             data = {
                 "_type": struct.full_name,
             }
-<<<<<<< HEAD
-        elif isinstance(data,dict) and not "_type" in data:
-=======
         elif isinstance(data, dict) and not "_type" in data:
->>>>>>> bc7519d7
             data["_type"] = struct.full_name
         self._loaded_functions: dict[str, FunctionNode] = {}
         self.set_data(data)
