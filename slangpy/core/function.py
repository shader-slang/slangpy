# SPDX-License-Identifier: Apache-2.0
from copy import copy
from typing import TYPE_CHECKING, Any, Callable, Optional, Protocol, Union

from slangpy.core.native import (CallMode, NativeCallRuntimeOptions,
                                 hash_signature, TDispatchHook, TCallDataHook)

import slangpy.reflection as kfr
from slangpy.backend import (CommandBuffer, FunctionReflection,
                             TypeConformance, TypeReflection, uint3)
from slangpy.bindings.typeregistry import PYTHON_SIGNATURES

if TYPE_CHECKING:
    from slangpy.core.calldata import CallData
    from slangpy.core.module import Module
    from slangpy.core.struct import Struct

ENABLE_CALLDATA_CACHE = True

<<<<<<< HEAD

TCallHook = Callable[['Function'], None]

=======
>>>>>>> 9be88687

def _cache_value_to_id(val: Any) -> str:
    cb = PYTHON_SIGNATURES.get(type(val))
    if cb is None:
        return ""
    else:
        return cb(val)


class IThis(Protocol):
    def get_this(self) -> Any:
        ...

    def update_this(self, value: Any) -> None:
        ...


class Function:
    """
    Callable class that represents a Slang function in a loaded module. Typically created
    by calling `module.function_name` or `mystruct.function_name` on a loaded module/struct.
    """

    def __init__(self) -> None:
        super().__init__()
        self.module: 'Module'
        self.slangpy_signature: Optional[str] = None
        self.type_reflection: Optional['TypeReflection']
        self.reflections: list['FunctionReflection']
        self._name: str

        # Static options that affect compilation, and thus the signature
        self._map_args: Optional[tuple[Any]] = None
        self._map_kwargs: Optional[dict[str, Any]] = None
        self._options: Optional[dict[str, Any]] = None
        self._type_conformances: Optional[list[TypeConformance]] = None
        self._mode = CallMode.prim
        self._return_type: Optional[type] = None
        self._constants: Optional[dict[str, Any]] = None
        self._thread_group_size: Optional[uint3] = None

        # Runtime options that affect dispatch only
        self.this: Optional[IThis] = None
        self.uniforms: Optional[list[Union[Callable[[
            'CallData'], Any], dict[str, Any]]]] = None
        self.before_dispatch: Optional[list[TDispatchHook]] = None
        self.after_dispatch: Optional[list[TDispatchHook]] = None
        self.before_write_call_data: Optional[list[TCallDataHook]] = None
        self.after_read_call_data: Optional[list[TCallDataHook]] = None
<<<<<<< HEAD
        self.before_call: Optional[list[TCallHook]] = None
        self.after_call: Optional[list[TCallHook]] = None
=======
>>>>>>> 9be88687

    def _copy(self) -> 'Function':
        res = copy(self)
        res.slangpy_signature = None
        return res

    def attach(self, module: 'Module', func: Union[str, kfr.SlangFunction, list[FunctionReflection]], struct: Optional['Struct'] = None, options: dict[str, Any] = {}) -> None:
        """
        Links a function to its parent module or struct. Typically only called internally by SlangPy.
        """

        self.module = module

        if isinstance(func, str):
            if struct is None:
                sf = module.layout.find_function_by_name(func)
            else:
                sf = module.layout.find_function_by_name_in_type(struct.struct, func)
            if sf is None:
                raise ValueError(f"Function '{func}' not found")
            func = sf

        if isinstance(func, kfr.SlangFunction):
            func_reflections = [func.reflection]
            # Track fully specialized name where available
            self._name = func.full_name
        else:
            func_reflections = func
            self._name = func[0].name

        # Store function reflections (should normally be 1 unless forced to do AST based search)
        self.reflections = func_reflections

        # Store type parent name if found
        if struct is not None:
            self.type_reflection = struct.struct.type_reflection
        else:
            self.type_reflection = None

        # Calc hash of input options for signature
        self._options = options.copy()
        if not 'implicit_element_casts' in self._options:
            self._options['implicit_element_casts'] = True
        if not 'implicit_tensor_casts' in self._options:
            self._options['implicit_tensor_casts'] = True
        if not 'strict_broadcasting' in self._options:
            self._options['strict_broadcasting'] = True

        # Generate signature for hashing
        # type_parent = self.type_reflection.full_name if self.type_reflection is not None else None
        # self.slangpy_signature = f"[{type_parent or ''}::{self.name},{options_hash}]"

    def bind(self, this: IThis) -> 'Function':
        """
        Bind a `this` object to the function. Typically
        this is called automatically when calling a function on a struct.
        """
        res = self._copy()
        res.this = this
        return res

    def map(self, *args: Any, **kwargs: Any):
        """
        Apply dimension or type mapping to all or some of the arguments.

        myfunc.map((1,)(0,))(arg1, arg2) # Map arg1 to dimension 1, arg2 to dimension 0

        myfunc.map(module.Foo, module.Bar)(arg1, arg2) # Cast arg1 to Foo, arg2 to Bar
        """
        res = self._copy()
        res._map_args = args
        res._map_kwargs = kwargs
        return res

    def set(self, *args: Any, **kwargs: Any):
        """
        Specify additional uniform values that should be set whenever the function's kernel
        is dispatched. Useful for setting constants or other values that are not passed as arguments.
        """

        res = self._copy()

        if len(args) > 0 and len(kwargs) > 0:
            raise ValueError(
                "Set accepts either positional or keyword arguments, not both"
            )
        if len(args) > 1:
            raise ValueError(
                "Set accepts only one positional argument (a dictionary or callback)"
            )

        if len(kwargs) > 0:
            res._add_uniform_values(kwargs)
        elif len(args) > 0:
            if callable(args[0]):
                res._add_uniform_callback(args[0])
            elif isinstance(args[0], dict):
                res._add_uniform_values(args[0])
            else:
                raise ValueError(
                    "Set requires a dictionary or callback as a single positional argument"
                )
        else:
            raise ValueError("Set requires at least one argument")

        return res

    def _add_uniform_values(self, uniform_values: dict[str, Any]):
        if self.uniforms is None:
            self.uniforms = [uniform_values]
        else:
            self.uniforms = copy(self.uniforms)
            self.uniforms.append(uniform_values)

    def _add_uniform_callback(self, uniform_callback: Callable[['CallData'], Any]):
        if self.uniforms is None:
            self.uniforms = [uniform_callback]
        else:
            self.uniforms = copy(self.uniforms)
            self.uniforms.append(uniform_callback)

    def constants(self, constants: dict[str, Any]):
        """
        Specify link time constants that should be set when the function is compiled. These are
        the most optimal way of specifying unchanging data, however note that changing a constant
        will result in the function being recompiled.
        """
        res = self._copy()
        if res._constants is None:
            res._constants = constants
        else:
            res._constants = copy(res._constants)
            res._constants.update(constants)
        return res

    def type_conformances(self, type_conformances: list[TypeConformance]):
        """
        Specify Slang type conformances to use when compiling the function.
        """
        res = self._copy()
        if res._type_conformances is None:
            res._type_conformances = type_conformances
        else:
            res._type_conformances = copy(res._type_conformances)
            res._type_conformances.extend(type_conformances)
        return res

    def hook(self, before_dispatch: Optional[TDispatchHook] = None, after_dispatch: Optional[TDispatchHook] = None,
<<<<<<< HEAD
             before_write_call_data: Optional['TCallDataHook'] = None, after_read_call_data: Optional['TCallDataHook'] = None,
             before_call: Optional[TCallHook] = None, after_call: Optional[TCallHook] = None):
=======
             before_write_call_data: Optional['TCallDataHook'] = None, after_read_call_data: Optional['TCallDataHook'] = None):
>>>>>>> 9be88687
        """
        Attach hooks to the function that kick in whenever the function is called at different points
        in the dispatch process.
        """
<<<<<<< HEAD
        safe_append = lambda list, elem: \
            list if elem is None else [elem] if list is None else list + [elem]

        res = self._copy()
        res.before_dispatch = safe_append(res.before_dispatch, before_dispatch)
        res.after_dispatch = safe_append(res.after_dispatch, after_dispatch)
        res.before_write_call_data = safe_append(res.before_write_call_data, before_write_call_data)
        res.after_read_call_data = safe_append(res.after_read_call_data, after_read_call_data)
        res.before_call = safe_append(res.before_call, before_call)
        res.after_call = safe_append(res.after_call, after_call)
=======
        safe_append = lambda list, elem: [elem] if list is None else list + [elem]

        res = self._copy()
        if before_dispatch is not None:
            res.before_dispatch = safe_append(res.before_dispatch, before_dispatch)
        if after_dispatch is not None:
            res.after_dispatch = safe_append(res.after_dispatch, after_dispatch)
        if before_write_call_data is not None:
            res.before_write_call_data = safe_append(
                res.before_write_call_data, before_write_call_data)
        if after_read_call_data is not None:
            res.after_read_call_data = safe_append(res.after_read_call_data, after_read_call_data)
>>>>>>> 9be88687
        return res

    @property
    def bwds_diff(self):
        """
        Return a new function object that represents the backwards deriviative of the current function.
        """
        res = self._copy()
        res._mode = CallMode.bwds
        return res

    def return_type(self, return_type: Union[type, str]):
        """
        Explicitly specify the desired return type from the function.
        """
        res = self._copy()
        if isinstance(return_type, str):
            if return_type == 'numpy':
                import numpy as np
                return_type = np.ndarray
            else:
                raise ValueError(f"Unknown return type '{return_type}'")
        res._return_type = return_type
        return res

    def thread_group_size(self, thread_group_size: uint3):
        """
        Override the default thread group size for the function. Currently only used for
        raw dispatch.
        """
        res = self._copy()
        res._thread_group_size = thread_group_size
        return res

    @property
    def name(self):
        """
        Get the name of the function.
        """
        return self._name

    def as_func(self) -> 'Function':
        """
        Typing helper to cast the function to a function (i.e. a no-op)
        """
        return self

    def as_struct(self) -> 'Struct':
        """
        Typing helper to detect attempting to treat a function as a struct.
        """
        raise ValueError("Cannot convert a function to a struct")

    def call(self, *args: Any, **kwargs: Any) -> Any:
        """
        Call the function with a given set of arguments. This will generate and compile
        a new kernel if need be, then immediately dispatch it and return any results.
        """

        # Handle result type override (e.g. for numpy) by checking
        # for override, and if found, deleting the _result arg and
        # calling the function with the override type.
        resval = kwargs.get('_result', None)
        if isinstance(resval, (type, str)):
            del kwargs['_result']
            return self.return_type(resval).call(*args, **kwargs)

        calldata: Optional['CallData'] = None
        try:
            if self.this:
                args = (self.this,)+args
            calldata = self._build_call_data(*args, **kwargs)
            opts = NativeCallRuntimeOptions()
            opts.after_dispatch = self.after_dispatch
            opts.after_read_call_data = self.after_read_call_data
            opts.before_dispatch = self.before_dispatch
            opts.before_write_call_data = self.before_write_call_data
            opts.uniforms = self.uniforms  # type: ignore (can't work out this type)
            if self.before_call:
                for f in self.before_call:
                    f(self)
            res = calldata.call(opts, *args, **kwargs)
            if self.after_call:
                for f in self.after_call:
                    f(self)
            return res
        except ValueError as e:
            self._handle_error(e, calldata)

    def append_to(self, command_buffer: CommandBuffer, *args: Any, **kwargs: Any):
        """
        Append the function to a command buffer without dispatching it. As with calling,
        this will generate and compile a new kernel if need be. However the dispatch
        is just added to the command list and no results are returned.
        """
        calldata: Optional['CallData'] = None
        try:
            if self.this:
                args = (self.this,)+args
            calldata = self._build_call_data(*args, **kwargs)
            opts = NativeCallRuntimeOptions()
            opts.after_dispatch = self.after_dispatch
            opts.after_read_call_data = self.after_read_call_data
            opts.before_dispatch = self.before_dispatch
            opts.before_write_call_data = self.before_write_call_data
            opts.uniforms = self.uniforms  # type: ignore (can't work out this type)
            return calldata.append_to(opts, command_buffer, *args, **kwargs)
        except ValueError as e:
            self._handle_error(e, calldata)

    def dispatch(self, thread_count: uint3, vars: dict[str, Any] = {}, command_buffer: CommandBuffer | None = None, **kwargs: Any) -> None:
        """
        Perform a raw dispatch, bypassing the majority of SlangPy's typing/code gen logic. This is
        useful if you just want to explicitly call an existing kernel, or treat a slang function
        as a kernel entry point directly.
        """
        if ENABLE_CALLDATA_CACHE:
            if self.slangpy_signature is None:
                lines = []
                if self.type_reflection is not None:
                    lines.append(f"{self.type_reflection.full_name}::{self.name}")
                else:
                    lines.append(self.name)
                lines.append(str(self._options))
                lines.append(str(self._map_args))
                lines.append(str(self._map_kwargs))
                lines.append(str(self._type_conformances))
                lines.append(str(self._mode))
                lines.append(str(self._return_type))
                lines.append(str(self._constants))
                lines.append(str(self._thread_group_size))
                self.slangpy_signature = "\n".join(lines)
            sig = hash_signature(
                _cache_value_to_id, self, **kwargs)

            if sig in self.module.dispatch_data_cache:
                dispatch_data = self.module.dispatch_data_cache[sig]
                if dispatch_data.device != self.module.device:
                    raise NameError("Cached CallData is linked to wrong device")
            else:
                from slangpy.core.dispatchdata import DispatchData
                dispatch_data = DispatchData(self, **kwargs)
                self.module.dispatch_data_cache[sig] = dispatch_data
        else:
            from slangpy.core.dispatchdata import DispatchData
            dispatch_data = DispatchData(self, **kwargs)

        opts = NativeCallRuntimeOptions()
        opts.after_dispatch = self.after_dispatch
        opts.after_read_call_data = self.after_read_call_data
        opts.before_dispatch = self.before_dispatch
        opts.before_write_call_data = self.before_write_call_data
        opts.uniforms = self.uniforms  # type: ignore (can't work out this type)
        dispatch_data.dispatch(opts, thread_count, vars, command_buffer, **kwargs)

    def _handle_error(self, e: ValueError, calldata: Optional['CallData']):
        if len(e.args) != 1 or not isinstance(e.args[0], dict):
            raise e
        if not 'message' in e.args[0] or not 'source' in e.args[0]:
            raise e
        msg = e.args[0]['message']
        source = e.args[0]['source']
        raise ValueError(
            f"Exception dispatching kernel: {msg}\n.")

    def debug_build_call_data(self, *args: Any, **kwargs: Any):
        return self._build_call_data(*args, **kwargs)

    def __call__(self, *args: Any, **kwargs: Any):
        """
        Call operator, maps to `call` method.
        """
        return self.call(*args, **kwargs)

    def _build_call_data(self, *args: Any, **kwargs: Any):

        if self.slangpy_signature is None:
            lines = []
            if self.type_reflection is not None:
                lines.append(f"{self.type_reflection.full_name}::{self.name}")
            else:
                lines.append(self.name)
            lines.append(str(self._options))
            lines.append(str(self._map_args))
            lines.append(str(self._map_kwargs))
            lines.append(str(self._type_conformances))
            lines.append(str(self._mode))
            lines.append(str(self._return_type))
            lines.append(str(self._constants))
            self.slangpy_signature = "\n".join(lines)

        sig = hash_signature(
            _cache_value_to_id, self, *args, **kwargs)
        if ENABLE_CALLDATA_CACHE and sig in self.module.call_data_cache:
            cd = self.module.call_data_cache[sig]
            if cd.device != self.module.device:
                raise NameError("Cached CallData is linked to wrong device")
            return cd

        from .calldata import CallData
        res = CallData(self, *args, **kwargs)
        if ENABLE_CALLDATA_CACHE:
            self.module.call_data_cache[sig] = res
        return res<|MERGE_RESOLUTION|>--- conflicted
+++ resolved
@@ -17,12 +17,9 @@
 
 ENABLE_CALLDATA_CACHE = True
 
-<<<<<<< HEAD
 
 TCallHook = Callable[['Function'], None]
 
-=======
->>>>>>> 9be88687
 
 def _cache_value_to_id(val: Any) -> str:
     cb = PYTHON_SIGNATURES.get(type(val))
@@ -72,11 +69,8 @@
         self.after_dispatch: Optional[list[TDispatchHook]] = None
         self.before_write_call_data: Optional[list[TCallDataHook]] = None
         self.after_read_call_data: Optional[list[TCallDataHook]] = None
-<<<<<<< HEAD
         self.before_call: Optional[list[TCallHook]] = None
         self.after_call: Optional[list[TCallHook]] = None
-=======
->>>>>>> 9be88687
 
     def _copy(self) -> 'Function':
         res = copy(self)
@@ -225,17 +219,12 @@
         return res
 
     def hook(self, before_dispatch: Optional[TDispatchHook] = None, after_dispatch: Optional[TDispatchHook] = None,
-<<<<<<< HEAD
              before_write_call_data: Optional['TCallDataHook'] = None, after_read_call_data: Optional['TCallDataHook'] = None,
              before_call: Optional[TCallHook] = None, after_call: Optional[TCallHook] = None):
-=======
-             before_write_call_data: Optional['TCallDataHook'] = None, after_read_call_data: Optional['TCallDataHook'] = None):
->>>>>>> 9be88687
         """
         Attach hooks to the function that kick in whenever the function is called at different points
         in the dispatch process.
         """
-<<<<<<< HEAD
         safe_append = lambda list, elem: \
             list if elem is None else [elem] if list is None else list + [elem]
 
@@ -246,20 +235,6 @@
         res.after_read_call_data = safe_append(res.after_read_call_data, after_read_call_data)
         res.before_call = safe_append(res.before_call, before_call)
         res.after_call = safe_append(res.after_call, after_call)
-=======
-        safe_append = lambda list, elem: [elem] if list is None else list + [elem]
-
-        res = self._copy()
-        if before_dispatch is not None:
-            res.before_dispatch = safe_append(res.before_dispatch, before_dispatch)
-        if after_dispatch is not None:
-            res.after_dispatch = safe_append(res.after_dispatch, after_dispatch)
-        if before_write_call_data is not None:
-            res.before_write_call_data = safe_append(
-                res.before_write_call_data, before_write_call_data)
-        if after_read_call_data is not None:
-            res.after_read_call_data = safe_append(res.after_read_call_data, after_read_call_data)
->>>>>>> 9be88687
         return res
 
     @property
