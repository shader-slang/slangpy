# SPDX-License-Identifier: Apache-2.0 WITH LLVM-exception
from typing import Any, Union, cast

from slangpy.core.native import Shape

import slangpy.bindings.typeregistry as tr
from slangpy.builtin.value import ValueMarshall
from slangpy.reflection import SlangType, SlangProgramLayout
from slangpy.bindings import (
    PYTHON_SIGNATURES,
    PYTHON_TYPES,
    BindContext,
    BoundVariable,
    BoundVariableRuntime,
    CodeGenBlock,
)
from slangpy import ShaderCursor, ShaderObject
from slangpy.core.native import AccessType, CallContext, NativeValueMarshall, unpack_arg
import slangpy.reflection as kfr


class ArrayMarshall(ValueMarshall):
    def __init__(self, layout: SlangProgramLayout, element_type: SlangType, shape: Shape):
        super().__init__(layout)
        ### Disabled as binding a struct containing an array of Tensors failed here.
        ### See https://github.com/shader-slang/slangpy/issues/255
        # if element_type.full_name == "Unknown":
        #     raise ValueError(
        #         "Element type must be fully defined. If using a Python dict, ensure it has an _type field."
        #     )

        st = element_type
        for dim in reversed(shape.as_tuple()):
            st = layout.array_type(st, dim)
        self.slang_type = st
        self.concrete_shape = shape

    def reduce_type(self, context: "BindContext", dimensions: int):
        self_type = self.slang_type
        if dimensions == 0:
            return self_type
        else:
            if len(self.concrete_shape) != 1:
                raise ValueError("Vectorizing only currently supported for 1D arrays")
            if dimensions > 1:
                raise ValueError("Cannot reduce array type by more than one dimension")
            return self_type.element_type

    def resolve_type(self, context: BindContext, bound_type: "kfr.SlangType"):
        if bound_type == self.slang_type.element_type:
            return self.slang_type.element_type
        return super().resolve_type(context, bound_type)

    # Call data can only be read access to primal, and simply declares it as a variable
    def gen_calldata(self, cgb: CodeGenBlock, context: BindContext, binding: "BoundVariable"):
        access = binding.access
        name = binding.variable_name
        if access[0] in [AccessType.read, AccessType.readwrite]:
            if binding.call_dimensionality == 0:
                # If not vectorizing, fallback to use of basic type as it works well
                # with Slang's implicit casts etc
                return super().gen_calldata(cgb, context, binding)
            else:
                # If vectorizing, utilize the value type.
                st = cast(kfr.ArrayType, self.slang_type)
                et = cast(SlangType, st.element_type)
                cgb.type_alias(f"_t_{name}", f"Array1DValueType<{et.full_name},{st.num_elements}>")
        else:
            cgb.type_alias(f"_t_{name}", f"NoneType")

    def build_shader_object(self, context: "BindContext", data: Any) -> "ShaderObject":
        if len(self.concrete_shape) != 1:
            return super().build_shader_object(context, data)

        unpacked = unpack_arg(data)
        st = cast(kfr.VectorType, self.slang_type)
        et = cast(SlangType, st.element_type)
        bt = context.layout.find_type_by_name(f"Array1DValueType<{et.full_name},{st.num_elements}>")
        if bt is None:
            raise ValueError(f"Could not find Slang type for {self.slang_type.full_name}")
        so = context.device.create_shader_object(bt.uniform_layout.reflection)
        cursor = ShaderCursor(so)
        cursor.write({"value": unpacked})
        return so


def _distill_array(layout: SlangProgramLayout, value: Union[list[Any], tuple[Any]]):
    from slangpy import InstanceList
<<<<<<< HEAD
=======

>>>>>>> bc7519d7
    shape = (len(value),)
    while True:
        if len(value) == 0:
            return shape, tr.get_or_create_type(layout, int).slang_type

        el0 = value[0]

        if isinstance(el0, InstanceList):
            et = el0._struct.struct
            return shape, et

        if hasattr(value[0], "get_this"):
            el0 = value[0].get_this()

        if isinstance(el0, dict):
            tn = el0.get("_type", None)
            if tn is None:
                raise ValueError("Dictionary must have a '_type' field to determine element type")
            et = layout.find_type_by_name(tn)
            if et is None:
                raise ValueError(f"Could not find Slang type for '{tn}'")
            return shape, et

        if not isinstance(el0, (list, tuple)):
            et = tr.get_or_create_type(layout, type(value[0]), value[0]).slang_type
            return shape, et

        N = len(value[0])
        if not all(len(x) == N for x in value):
            raise ValueError("Elements of nested array must all have equal lengths")

        shape = shape + (N,)
        value = value[0]


def python_lookup_array_type(layout: SlangProgramLayout, value: list[Any]):
    shape, et = _distill_array(layout, value)
    return ArrayMarshall(layout, cast(SlangType, et), Shape(shape))


tr.PYTHON_TYPES[list] = python_lookup_array_type<|MERGE_RESOLUTION|>--- conflicted
+++ resolved
@@ -86,10 +86,7 @@
 
 def _distill_array(layout: SlangProgramLayout, value: Union[list[Any], tuple[Any]]):
     from slangpy import InstanceList
-<<<<<<< HEAD
-=======
 
->>>>>>> bc7519d7
     shape = (len(value),)
     while True:
         if len(value) == 0:
