# SPDX-License-Identifier: Apache-2.0 WITH LLVM-exception
from typing import Any, Optional, Union, cast

from slangpy.core.enums import PrimType
from slangpy.core.native import (
    AccessType,
    CallContext,
    Shape,
    CallMode,
    NativeNDBuffer,
    NativeNDBufferMarshall,
)

from slangpy import BufferUsage, TypeReflection
from slangpy.bindings import (
    PYTHON_TYPES,
    Marshall,
    BindContext,
    BoundVariable,
    BoundVariableRuntime,
    CodeGenBlock,
    ReturnContext,
)
from slangpy.reflection import (
    TYPE_OVERRIDES,
    SlangProgramLayout,
    SlangType,
    VectorType,
    StructuredBufferType,
    is_matching_array_type,
)
from slangpy.types import NDBuffer
from slangpy.experimental.diffbuffer import NDDifferentiableBuffer


class StopDebuggerException(Exception):
    pass


def _calc_broadcast(context: CallContext, binding: BoundVariableRuntime):
    broadcast = []
    transform = cast(Shape, binding.transform)
    for i in range(len(transform)):
        csidx = transform[i]
        broadcast.append(context.call_shape[csidx] != binding.shape[i])
    broadcast.extend([False] * (len(binding.shape) - len(broadcast)))
    return broadcast


class NDBufferType(SlangType):
    def __init__(self, program: SlangProgramLayout, refl: TypeReflection):
        args = program.get_resolved_generic_args(refl)
        assert args is not None
        assert len(args) == 2
        assert isinstance(args[0], SlangType)
        assert isinstance(args[1], int)
        super().__init__(program, refl, element_type=args[0], local_shape=Shape((-1,) * args[1]))
        self._writable = self.type_reflection.full_name.startswith("RW")

    @property
    def writable(self) -> bool:
        return self._writable


TYPE_OVERRIDES["NDBuffer"] = NDBufferType
TYPE_OVERRIDES["RWNDBuffer"] = NDBufferType


def ndbuffer_reduce_type(
    self: Union[NativeNDBufferMarshall, "BaseNDBufferMarshall"],
    context: BindContext,
    dimensions: int,
):
    if dimensions == 0:
        return self.slang_type
    elif dimensions == self.dims:
        return self.slang_element_type
    elif dimensions < self.dims:
        # Not sure how to handle this yet - what do we want if reducing by some dimensions
        # Should this return a smaller buffer? How does that end up being cast to, eg, vector.
        return None
    else:
        raise ValueError("Cannot reduce dimensions of NDBuffer")


def ndbuffer_resolve_type(
    self: Union[NativeNDBufferMarshall, "BaseNDBufferMarshall"],
    context: BindContext,
    bound_type: "SlangType",
):

    if isinstance(bound_type, NDBufferType) or isinstance(bound_type, StructuredBufferType):
        # If the bound type is an NDBuffer, verify properties match then just use it
        if bound_type.writable and not self.writable:
            raise ValueError("Attempted to bind a writable buffer to a read-only buffer")
        if bound_type.element_type != self.slang_element_type:
            raise ValueError("Attempted to bind a buffer with a different element type")
        if isinstance(bound_type, StructuredBufferType) and self.dims != 1:
            raise ValueError(
                "Attempted to pass an NDBuffer that is not 1D" " to a StructuredBuffer"
            )
        return bound_type

    # if implicit element casts enabled, allow conversion from type to element type
    if context.options["implicit_element_casts"]:
        if self.slang_element_type == bound_type:
            return bound_type
        if is_matching_array_type(bound_type, cast(SlangType, self.slang_element_type)):
            return self.slang_element_type

    # if implicit tensor casts enabled, allow conversion from vector to element type
    if context.options["implicit_tensor_casts"]:
        if (
            isinstance(bound_type, VectorType)
            and self.slang_element_type == bound_type.element_type
        ):
            return bound_type

    # Default to just casting to itself (i.e. no implicit cast)
    return self.slang_type


def ndbuffer_resolve_dimensionality(
    self: Union[NativeNDBufferMarshall, "BaseNDBufferMarshall"],
    context: BindContext,
    binding: BoundVariable,
    vector_target_type: "SlangType",
):
    return self.dims + len(self.slang_element_type.shape) - len(vector_target_type.shape)


def ndbuffer_gen_calldata(
    self: Union[NativeNDBufferMarshall, "BaseNDBufferMarshall"],
    cgb: CodeGenBlock,
    context: BindContext,
    binding: "BoundVariable",
):
    access = binding.access
    name = binding.variable_name
    assert access[0] != AccessType.none
    assert access[1] == AccessType.none
    writable = access[0] != AccessType.read
    if isinstance(binding.vector_type, NDBufferType):
        # If passing to NDBuffer, just use the NDBuffer type
        assert access[0] == AccessType.read
        assert isinstance(binding.vector_type, NDBufferType)
        cgb.type_alias(f"_t_{name}", binding.vector_type.full_name)
    else:
        # If we pass to a structured buffer, check the writable flag from the type
        if isinstance(binding.vector_type, StructuredBufferType):
            writable = binding.vector_type.writable

        # If broadcasting to an element, use the type of this buffer for code gen\
        et = cast(SlangType, self.slang_element_type)
        if writable:
            cgb.type_alias(f"_t_{name}", f"RWNDBuffer<{et.full_name},{self.dims}>")
        else:
            cgb.type_alias(f"_t_{name}", f"NDBuffer<{et.full_name},{self.dims}>")


class BaseNDBufferMarshall(Marshall):
    def __init__(
        self,
        layout: SlangProgramLayout,
        element_type: SlangType,
        dims: int,
        writable: bool,
    ):
        super().__init__(layout)

        self.dims = dims
        self.writable = writable

        prefix = "RW" if self.writable else ""

        # Note: find by name handles the fact that element type may not be from the same program layout
        slet = layout.find_type_by_name(element_type.full_name)
        assert slet is not None
        self.slang_element_type = slet

        slt = layout.find_type_by_name(
            f"{prefix}NDBuffer<{self.slang_element_type.full_name},{self.dims}>"
        )
        assert slt is not None
        self.slang_type = slt


class NDBufferMarshall(NativeNDBufferMarshall):

    def __init__(
        self,
        layout: SlangProgramLayout,
        element_type: SlangType,
        dims: int,
        writable: bool,
    ):

        slang_el_type = layout.find_type_by_name(element_type.full_name)
        assert slang_el_type is not None

        slang_el_layout = slang_el_type.buffer_layout

        prefix = "RW" if writable else ""
        slang_buffer_type = layout.find_type_by_name(
            f"{prefix}NDBuffer<{slang_el_type.full_name},{dims}>"
        )
        assert slang_buffer_type is not None

        super().__init__(
            dims, writable, slang_buffer_type, slang_el_type, slang_el_layout.reflection
        )

    @property
    def is_writable(self) -> bool:
        return self.writable

    def reduce_type(self, context: BindContext, dimensions: int):
        return ndbuffer_reduce_type(self, context, dimensions)

    def resolve_type(self, context: BindContext, bound_type: "SlangType"):
        return ndbuffer_resolve_type(self, context, bound_type)

    def resolve_dimensionality(
        self,
        context: BindContext,
        binding: BoundVariable,
        vector_target_type: "SlangType",
    ):
        return ndbuffer_resolve_dimensionality(self, context, binding, vector_target_type)

    def gen_calldata(self, cgb: CodeGenBlock, context: BindContext, binding: "BoundVariable"):
        return ndbuffer_gen_calldata(self, cgb, context, binding)


def create_vr_type_for_value(layout: SlangProgramLayout, value: Any):
    if isinstance(value, (NDBuffer, NativeNDBuffer)):
        return NDBufferMarshall(
            layout,
            cast(SlangType, value.dtype),
            len(value.shape),
            (value.usage & BufferUsage.unordered_access) != 0,
        )
    elif isinstance(value, ReturnContext):
        return NDBufferMarshall(
            layout, value.slang_type, value.bind_context.call_dimensionality, True
        )
    else:
        raise ValueError(f"Unexpected type {type(value)} attempting to create NDBuffer marshall")


PYTHON_TYPES[NativeNDBuffer] = create_vr_type_for_value
PYTHON_TYPES[NDBuffer] = create_vr_type_for_value


def generate_differential_buffer(
    name: str,
    context: str,
    primal_storage: str,
    deriv_storage: str,
    primal_target: str,
    deriv_target: Optional[str],
):
    assert primal_storage
    assert deriv_storage
    assert primal_target
    if deriv_target is None:
        deriv_target = primal_target

    DIFF_PAIR_CODE = f"""
struct _t_{name}
{{
    {primal_storage} primal;
    {deriv_storage} derivative;

    [Differentiable, BackwardDerivative(load_bwd)]
    void load({context} context, out {primal_target} value) {{ primal.load(context, value); }}
    void load_bwd({context} context, {deriv_target} value) {{ derivative.store(context, value); }}

    [Differentiable, BackwardDerivative(store_bwd)]
    void store({context} context, {primal_target} value) {{ primal.store(context, value); }}
    void store_bwd({context} context, inout DifferentialPair<{primal_target}> value) {{
        {deriv_target} grad;
        derivative.load(context, grad);
        value = diffPair(value.p, grad);
    }}
}}
"""
    return DIFF_PAIR_CODE


class NDDifferentiableBufferMarshall(BaseNDBufferMarshall):

    def __init__(
        self,
        layout: SlangProgramLayout,
        element_type: SlangType,
        dims: int,
        writable: bool,
    ):
        super().__init__(layout, element_type, dims, writable)

        if not element_type.differentiable:
            raise ValueError(f"Elements of differentiable buffer must be differentiable.")

    @property
    def has_derivative(self) -> bool:
        return True

    def reduce_type(self, context: BindContext, dimensions: int):
        return ndbuffer_reduce_type(self, context, dimensions)

    def resolve_type(self, context: BindContext, bound_type: "SlangType"):
        return ndbuffer_resolve_type(self, context, bound_type)

    def resolve_dimensionality(
        self,
        context: BindContext,
        binding: BoundVariable,
        vector_target_type: "SlangType",
    ):
        return ndbuffer_resolve_dimensionality(self, context, binding, vector_target_type)

    # Call data can only be read access to primal, and simply declares it as a variable
    def gen_calldata(self, cgb: CodeGenBlock, context: BindContext, binding: "BoundVariable"):
        access = binding.access
        name = binding.variable_name

        if isinstance(binding.vector_type, NDBufferType):
            # If passing to NDBuffer, just use the NDBuffer type
            assert access[0] == AccessType.read
            assert isinstance(binding.vector_type, NDBufferType)
            cgb.type_alias(f"_t_{name}", binding.vector_type.full_name)
        else:

            if (
                context.call_mode != CallMode.prim
                and self.writable
                and access[0] == AccessType.none
            ):
                access = (AccessType.write, access[1])

            # If broadcasting to an element, use full diff pair logic
            prim_el = self.slang_element_type.full_name
            deriv_el = prim_el + ".Differential"
            dim = self.dims

            if access[0] == AccessType.none:
                primal_storage = f"NoneType"
            elif access[0] == AccessType.read:
                primal_storage = f"NDBuffer<{prim_el},{dim}>"
            else:
                primal_storage = f"RWNDBuffer<{prim_el},{dim}>"

            if access[1] == AccessType.none:
                deriv_storage = f"NoneType"
            elif access[1] == AccessType.read:
                deriv_storage = f"NDBuffer<{deriv_el},{dim}>"
            else:
                deriv_storage = f"RWNDBuffer<{deriv_el},{dim}>"

            assert binding.vector_type is not None
            primal_target = binding.vector_type.full_name
            deriv_target = binding.vector_type.full_name + ".Differential"

            slang_context = f"ContextND<{binding.call_dimensionality}>"

            cgb.append_code_indented(
                generate_differential_buffer(
                    name,
                    slang_context,
                    primal_storage,
                    deriv_storage,
                    primal_target,
                    deriv_target,
                )
            )

    def create_calldata(
        self,
        context: CallContext,
        binding: "BoundVariableRuntime",
        data: NDDifferentiableBuffer,
    ) -> Any:
        if isinstance(binding.vector_type, NDBufferType):
            return {
                "buffer": data.storage,
                "_shape": data.shape.as_tuple(),
                "layout": {"strides": data.strides, "offset": data.offset},
            }
        else:
            broadcast = _calc_broadcast(context, binding)
            access = binding.access
            assert binding.transform is not None
            res = {}
            for prim in PrimType:
                prim_name = prim.name
                prim_access = access[prim.value]
                if prim_access != AccessType.none:
                    ndbuffer = data if prim == PrimType.primal else data.grad
                    assert ndbuffer is not None
                    value = ndbuffer.storage if prim == PrimType.primal else ndbuffer.storage
                    res[prim_name] = {
                        "buffer": value,
                        "_shape": ndbuffer.shape.as_tuple(),
                        "layout": {
                            "strides": [
                                ndbuffer.strides[i] if not broadcast[i] else 0
                                for i in range(len(ndbuffer.strides))
                            ],
<<<<<<< HEAD
                            "offset": data.offset,
                        },
=======
                            "offset": ndbuffer.offset,
                        }
>>>>>>> 032265c5
                    }
            return res

    def create_output(self, context: CallContext, binding: BoundVariableRuntime) -> Any:
        return NDDifferentiableBuffer(
            context.device,
            self.slang_element_type,
            shape=context.call_shape,
            requires_grad=True,
            usage=BufferUsage.shader_resource | BufferUsage.unordered_access,
        )

    def read_output(
        self,
        context: CallContext,
        binding: BoundVariableRuntime,
        data: NDDifferentiableBuffer,
    ) -> Any:
        return data

    def create_dispatchdata(self, data: NDDifferentiableBuffer) -> Any:
        return data.uniforms()

    def get_shape(self, value: Optional[NDBuffer] = None) -> Shape:
        if value is not None:
            return value.shape + self.slang_element_type.shape
        else:
            return Shape((-1,) * self.dims) + self.slang_element_type.shape

    @property
    def is_writable(self) -> bool:
        return self.writable


def create_gradvr_type_for_value(layout: SlangProgramLayout, value: Any):
    if isinstance(value, NDDifferentiableBuffer):
        return NDDifferentiableBufferMarshall(
            layout,
            value.dtype,
            len(value.shape),
            (value.usage & BufferUsage.unordered_access) != 0,
        )
    elif isinstance(value, ReturnContext):
        return NDDifferentiableBufferMarshall(
            layout, value.slang_type, value.bind_context.call_dimensionality, True
        )
    else:
        raise ValueError(
            f"Unexpected type {type(value)} attempting to create NDDifferentiableBuffer marshall"
        )


PYTHON_TYPES[NDDifferentiableBuffer] = create_gradvr_type_for_value<|MERGE_RESOLUTION|>--- conflicted
+++ resolved
@@ -407,13 +407,8 @@
                                 ndbuffer.strides[i] if not broadcast[i] else 0
                                 for i in range(len(ndbuffer.strides))
                             ],
-<<<<<<< HEAD
-                            "offset": data.offset,
-                        },
-=======
                             "offset": ndbuffer.offset,
                         }
->>>>>>> 032265c5
                     }
             return res
 
