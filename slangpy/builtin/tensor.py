# SPDX-License-Identifier: Apache-2.0 WITH LLVM-exception
from __future__ import annotations

from typing import Any, Optional, cast

from slangpy.core.native import AccessType, Shape

from slangpy.reflection.reflectiontypes import is_matching_array_type, VectorType
from slangpy.types.tensor import Tensor, innermost_type
from slangpy.core.native import NativeTensorMarshall, NativeTensor

from slangpy import TypeReflection, ShaderObject, ShaderCursor
from slangpy.reflection import (
    TYPE_OVERRIDES,
    SlangProgramLayout,
    SlangType,
    TypeReflection,
    ArrayType,
    ScalarType,
)
from slangpy.bindings import (
    PYTHON_TYPES,
    BindContext,
    BoundVariable,
    CodeGenBlock,
    ReturnContext,
)


class ITensorType(SlangType):
    def __init__(self, program: SlangProgramLayout, refl: TypeReflection):
        args = program.get_resolved_generic_args(refl)
        assert args is not None
        assert len(args) == 2
        assert isinstance(args[0], SlangType)
        assert isinstance(args[1], int)
        super().__init__(program, refl, element_type=args[0], local_shape=Shape((-1,) * args[1]))
        self.element_type: SlangType
        self._writable = refl.name in (
            "IRWTensor",
            "RWTensor",
            "GradInTensor",
            "GradInOutTensor",
            "AtomicTensor",
        )
        self._dims = args[1]

    @property
    def writable(self) -> bool:
        return self._writable

    @property
    def dims(self) -> int:
        return self._dims

    @property
    def dtype(self) -> SlangType:
        return self.element_type


TYPE_OVERRIDES["ITensor"] = ITensorType
TYPE_OVERRIDES["IRWTensor"] = ITensorType
TYPE_OVERRIDES["Tensor"] = ITensorType
TYPE_OVERRIDES["RWTensor"] = ITensorType
TYPE_OVERRIDES["GradInTensor"] = ITensorType
TYPE_OVERRIDES["GradOutTensor"] = ITensorType
TYPE_OVERRIDES["GradInOutTensor"] = ITensorType
TYPE_OVERRIDES["AtomicTensor"] = ITensorType


def types_equal(a: SlangType, b: SlangType):
    # TODO: Exact comparison of slang types is not currently possible, and we do the next closest thing
    # of comparing their fully qualified names. This will give false positives on types from different
    # modules but with the same name, and false negatives on the same type with different names
    # (e.g. via typedef)
    return a.full_name == b.full_name


def is_nested_array(a: SlangType):
    while True:
        if isinstance(a, ScalarType):
            return True
        if not isinstance(a, ArrayType):
            return False
        if a.element_type is None:
            return False
        a = a.element_type


def build_tensor_name(
    element_type: SlangType,
    dims: int,
    writable: bool,
    has_grad_in: bool,
    has_grad_out: bool,
) -> str:
    if not has_grad_in and not has_grad_out:
        prefix = "RW" if writable else ""
    else:
        prefix = "Grad"
        if has_grad_in:
            # assert writable
            prefix += "In"
        if has_grad_out:
            prefix += "Out"
    return f"{prefix}Tensor<{element_type.full_name}, {dims}>"


def build_tensor_type(
    layout: SlangProgramLayout,
    element_type: SlangType,
    dims: int,
    writable: bool,
    has_grad_in: bool,
    has_grad_out: bool,
) -> SlangType:
    tensor_name = build_tensor_name(element_type, dims, writable, has_grad_in, has_grad_out)
    slang_type = layout.find_type_by_name(tensor_name)
    assert slang_type is not None, f"Failed to look up tensor type {tensor_name}"
    return slang_type


class TensorMarshall(NativeTensorMarshall):
    def __init__(
        self,
        layout: SlangProgramLayout,
        element_type: SlangType,
        dims: int,
        writable: bool,
        d_in: Optional[TensorMarshall],
        d_out: Optional[TensorMarshall],
    ):

        # Fix up some typings
        self.d_in: Optional[TensorMarshall]
        self.d_out: Optional[TensorMarshall]
        self.slang_element_type: SlangType

        self.layout = layout

        if not element_type.differentiable:
            raise ValueError(
                f"Tensor element types must be differentiable (received {element_type.full_name})"
            )

        if d_in is not None or d_out is not None:
            grad_type = element_type.derivative

            if d_in is not None and not types_equal(grad_type, d_in.slang_element_type):
                raise ValueError(
                    f"Invalid element type of input gradient for tensor of type {element_type.full_name}: Expected "
                    f"{grad_type.full_name}, received {d_in.slang_element_type.full_name}"
                )
            if d_out is not None and not types_equal(grad_type, d_out.slang_element_type):
                raise ValueError(
                    f"Invalid element type of output gradient for tensor of type {element_type.full_name}: Expected "
                    f"{grad_type.full_name}, received {d_out.slang_element_type.full_name}"
                )

            if d_in is not None and not writable:
                raise ValueError(
                    "Supplying input gradients is only allowed if the primal tensor is writable"
                )

        slang_type = build_tensor_type(
            layout, element_type, dims, writable, d_in is not None, d_out is not None
        )

        super().__init__(
            dims=dims,
            writable=writable,
            slang_type=slang_type,
            slang_element_type=element_type,
            element_layout=element_type.buffer_layout.reflection,
            d_in=d_in,
            d_out=d_out,
        )

    @property
    def has_derivative(self):
        return self.d_in is not None or self.d_out is not None

    @property
    def is_writable(self):
        return self.writable

    def resolve_type(self, context: BindContext, bound_type: SlangType):
        if isinstance(bound_type, ITensorType):
            # Trying to pass to tensor. Verify that we're only narrowing
            if bound_type.writable and not self.writable:
                raise ValueError("Can't pass a read-only tensor to a writable tensor")
            if not types_equal(bound_type.dtype, self.slang_element_type):
                raise ValueError(
                    f"Can't convert tensor with element type {self.slang_element_type.full_name} "
                    f"to tensor with element type {bound_type.dtype.full_name}"
                )

            # Atomic tensors are special, they must be passed as-is
            if bound_type.name == "AtomicTensor":
                return bound_type

            return build_tensor_type(
                self.layout,
                bound_type.dtype,
                bound_type.dims,
                bound_type.writable,
                self.d_in is not None,
                self.d_out is not None,
            )

        # if implicit element casts enabled, allow conversion from type to element type
        if context.options["implicit_element_casts"]:
            if types_equal(self.slang_element_type, bound_type):
                return bound_type
            if is_matching_array_type(bound_type, self.slang_element_type):
                return self.slang_element_type

        # if implicit tensor casts enabled, allow conversion from vector to element type
        # or array type
        if context.options["implicit_tensor_casts"]:
            # Be lenient and allow e.g. passing float to float[N] or float[M][N]
            if types_equal(self.slang_element_type, innermost_type(bound_type)):
                if is_nested_array(bound_type) and len(bound_type.shape) <= 2:
                    return bound_type
                if isinstance(bound_type, VectorType):
                    return bound_type

        # Default to casting to itself
        return self.slang_type

    def reduce_type(self, context: BindContext, dimensions: int):
        if dimensions == 0:
            return self.slang_type
        elif dimensions == self.dims:
            return self.slang_element_type
        else:
            raise ValueError("Cannot reduce dimensions of Tensor")

        # TODO: Can't handle case of mapping smaller number of dimensions,
        # because there are multiple possible types we could reduce to
        # (e.g. array vs vector) and we are not allowed to peek at the parameter type

    def resolve_dimensionality(
        self,
        context: BindContext,
        binding: BoundVariable,
        vector_target_type: "SlangType",
    ):
        if isinstance(vector_target_type, ITensorType):
            return self.dims - vector_target_type.dims
        else:
            return self.dims + len(self.slang_element_type.shape) - len(vector_target_type.shape)

    def gen_calldata(self, cgb: CodeGenBlock, context: BindContext, binding: BoundVariable):
        if isinstance(binding.vector_type, ITensorType):
            writable = binding.vector_type.writable
        else:
            writable = binding.access[0] in (AccessType.write, AccessType.readwrite)

        # Atomic tensors are special, they must be passed as-is
        if binding.vector_type.name == "AtomicTensor":
            type_name = binding.vector_type.full_name
        else:
            type_name = build_tensor_name(
                self.slang_element_type,
                self.dims,
                writable,
                self.d_in is not None,
                self.d_out is not None,
            )
        cgb.type_alias(f"_t_{binding.variable_name}", type_name)

    def build_shader_object(self, context: "BindContext", data: Any) -> "ShaderObject":
        so = context.device.create_shader_object(self.slang_type.uniform_layout.reflection)
        cursor = ShaderCursor(so)
        if not self.has_derivative:
            cursor.write(data.uniforms())
        else:
            cursor["primal"].write(data.uniforms())
            if self.d_in is not None:
                cursor["d_in"].write(data.grad_in.uniforms())
            if self.d_out is not None:
                cursor["d_out"].write(data.grad_out.uniforms())

        cursor.write(data.uniforms())
        return so
<<<<<<< HEAD
=======

>>>>>>> bc7519d7

def create_tensor_marshall(layout: SlangProgramLayout, value: Any):
    if isinstance(value, NativeTensor):
        d_in = create_tensor_marshall(layout, value.grad_in) if value.grad_in is not None else None
        d_out = (
            create_tensor_marshall(layout, value.grad_out) if value.grad_out is not None else None
        )

        return TensorMarshall(
            layout, cast(SlangType, value.dtype), len(value.shape), True, d_in, d_out
        )
    elif isinstance(value, ReturnContext):
        return TensorMarshall(
            layout,
            value.slang_type,
            value.bind_context.call_dimensionality,
            True,
            None,
            None,
        )
    else:
        raise ValueError(f"Type {type(value)} is unsupported for TensorMarshall")


PYTHON_TYPES[NativeTensor] = create_tensor_marshall
PYTHON_TYPES[Tensor] = create_tensor_marshall<|MERGE_RESOLUTION|>--- conflicted
+++ resolved
@@ -284,10 +284,7 @@
 
         cursor.write(data.uniforms())
         return so
-<<<<<<< HEAD
-=======
-
->>>>>>> bc7519d7
+
 
 def create_tensor_marshall(layout: SlangProgramLayout, value: Any):
     if isinstance(value, NativeTensor):
