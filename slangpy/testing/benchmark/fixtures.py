# SPDX-License-Identifier: Apache-2.0 WITH LLVM-exception

import pytest
import slangpy as spy
from slangpy.core.function import FunctionNodeBwds
import numpy as np
from typing import Any, Callable, Optional, Union
from time import time
from datetime import datetime

from .report import BenchmarkReport

DEFAULT_ITERATIONS = 2000
INITIAL_WARMUP_ITERATIONS = 100

<<<<<<< HEAD
=======

>>>>>>> d9da8c68
class ReportFixture:

    def __init__(self, config: pytest.Config, node: Any):
        super().__init__()
        self.config = config
        self.node = node

    def __call__(
        self,
        device: Optional[spy.Device],
        data: list[float],
        cpu_time: float,
        **kwargs: Any,
    ) -> None:
        """Generate and store a benchmark report with the given data."""

        params = (
            {k: str(v) for k, v in self.node.callspec.params.items()}
            if hasattr(self.node, "callspec") and self.node.callspec
            else {}
        )

        meta = {}

        if device:
            meta["adapter_name"] = device.info.adapter_name

<<<<<<< HEAD
=======
        # Calculate trimmed mean (remove 10% outliers - 5% from each end)
        sorted_data = np.sort(data)
        trim_count = int(len(sorted_data) * 0.05)  # 5% from each end
        if trim_count > 0:
            trimmed_data = sorted_data[trim_count:-trim_count]
        else:
            trimmed_data = sorted_data
        trimmed_mean = float(np.mean(trimmed_data))

>>>>>>> d9da8c68
        report: BenchmarkReport = {
            "name": self.node.name,
            "filename": str(self.node.location[0]).replace("\\", "/"),
            "function": self.node.originalname,
            "params": params,
            "meta": meta,
            "timestamp": datetime.now(),
            "cpu_time": cpu_time,
            "data": [float(d) for d in data],
            "min": float(np.min(data)),
            "max": float(np.max(data)),
<<<<<<< HEAD
            "mean": float(np.mean(data)),
=======
            "mean": trimmed_mean,
>>>>>>> d9da8c68
            "median": float(np.median(data)),
            "stddev": float(np.std(data)),
        }

        self.config._benchmark_context["benchmark_reports"].append(report)  # type: ignore


class BenchmarkSlangFunction:

    def __init__(self, report_fixture: ReportFixture):
        super().__init__()
        self.report_fixture = report_fixture

    def __call__(
        self,
        device: spy.Device,
        function: Union[spy.Function, FunctionNodeBwds],
        iterations: int = DEFAULT_ITERATIONS,
        warmup_iterations: int = INITIAL_WARMUP_ITERATIONS,
        **kwargs: Any,
    ) -> None:
        """Run the benchmark with the given parameters."""

        start_time = time()

        for _ in range(warmup_iterations):
            function(**kwargs)

        query_pool = device.create_query_pool(type=spy.QueryType.timestamp, count=iterations * 2)
        for i in range(iterations):
            command_encoder = device.create_command_encoder()
            command_encoder.write_timestamp(query_pool, i * 2)
            function(**kwargs, _append_to=command_encoder)
            command_encoder.write_timestamp(query_pool, i * 2 + 1)
            device.submit_command_buffer(command_encoder.finish())
        device.wait()
        queries = np.array(query_pool.get_results(0, iterations * 2))
        frequency = float(device.info.timestamp_frequency)
        deltas = (queries[1::2] - queries[0::2]) / frequency * 1000.0

        end_time = time()
        cpu_time = end_time - start_time

        # Use the report fixture to generate and store the report
        self.report_fixture(device, deltas, cpu_time, **kwargs)


class BenchmarkComputeKernel:

    def __init__(self, report_fixture: ReportFixture):
        super().__init__()
        self.report_fixture = report_fixture

    def __call__(
        self,
        device: spy.Device,
        kernel: spy.ComputeKernel,
        thread_count: spy.uint3,
<<<<<<< HEAD
        iterations: int = 200,
        warmup_iterations: int = 10,
=======
        iterations: int = DEFAULT_ITERATIONS,
        warmup_iterations: int = INITIAL_WARMUP_ITERATIONS,
>>>>>>> d9da8c68
        **kwargs: Any,
    ) -> None:
        """Run the benchmark with the given parameters."""

        start_time = time()

        for _ in range(warmup_iterations):
            kernel.dispatch(thread_count, **kwargs)

        query_pool = device.create_query_pool(type=spy.QueryType.timestamp, count=iterations * 2)
        for i in range(iterations):
            command_encoder = device.create_command_encoder()
            command_encoder.write_timestamp(query_pool, i * 2)
            kernel.dispatch(thread_count, command_encoder=command_encoder, **kwargs)
            command_encoder.write_timestamp(query_pool, i * 2 + 1)
            device.submit_command_buffer(command_encoder.finish())
        device.wait()
        queries = np.array(query_pool.get_results(0, iterations * 2))
        frequency = float(device.info.timestamp_frequency)
        deltas = (queries[1::2] - queries[0::2]) / frequency * 1000.0

        end_time = time()
        cpu_time = end_time - start_time

        # Use the report fixture to generate and store the report
        self.report_fixture(device, deltas, cpu_time, **kwargs)


class BenchmarkPythonFunction:

    def __init__(self, report_fixture: ReportFixture):
        super().__init__()
        self.report_fixture = report_fixture

    def __call__(
        self,
        device: Optional[spy.Device],
        function: Callable[..., None],
        iterations: int = 10,
<<<<<<< HEAD
        sub_iterations: int = 200,
        warmup_iterations: int = 10,
=======
        sub_iterations: int = DEFAULT_ITERATIONS // 10,
        warmup_iterations: int = INITIAL_WARMUP_ITERATIONS,
>>>>>>> d9da8c68
        **kwargs: Any,
    ) -> None:
        """Run the benchmark with the given parameters."""

        start_time = time()

        for _ in range(warmup_iterations):
            function(**kwargs)

        deltas = []

        for _ in range(iterations):
            main_start_time = time()
            for _ in range(sub_iterations):
                function(**kwargs)
            main_end_time = time()
            deltas.append(1000 * (main_end_time - main_start_time) / sub_iterations)

        end_time = time()

        cpu_time = end_time - start_time

        # Use the report fixture to generate and store the report
        self.report_fixture(device, deltas, cpu_time, **kwargs)


@pytest.fixture
def report(request: pytest.FixtureRequest, pytestconfig: pytest.Config):
    yield ReportFixture(pytestconfig, request.node)


@pytest.fixture
def benchmark_slang_function(report: ReportFixture):
    yield BenchmarkSlangFunction(report)


@pytest.fixture
def benchmark_compute_kernel(report: ReportFixture):
    yield BenchmarkComputeKernel(report)


@pytest.fixture
def benchmark_python_function(report: ReportFixture):
    yield BenchmarkPythonFunction(report)<|MERGE_RESOLUTION|>--- conflicted
+++ resolved
@@ -13,10 +13,7 @@
 DEFAULT_ITERATIONS = 2000
 INITIAL_WARMUP_ITERATIONS = 100
 
-<<<<<<< HEAD
-=======
-
->>>>>>> d9da8c68
+
 class ReportFixture:
 
     def __init__(self, config: pytest.Config, node: Any):
@@ -44,8 +41,6 @@
         if device:
             meta["adapter_name"] = device.info.adapter_name
 
-<<<<<<< HEAD
-=======
         # Calculate trimmed mean (remove 10% outliers - 5% from each end)
         sorted_data = np.sort(data)
         trim_count = int(len(sorted_data) * 0.05)  # 5% from each end
@@ -55,7 +50,6 @@
             trimmed_data = sorted_data
         trimmed_mean = float(np.mean(trimmed_data))
 
->>>>>>> d9da8c68
         report: BenchmarkReport = {
             "name": self.node.name,
             "filename": str(self.node.location[0]).replace("\\", "/"),
@@ -67,11 +61,7 @@
             "data": [float(d) for d in data],
             "min": float(np.min(data)),
             "max": float(np.max(data)),
-<<<<<<< HEAD
-            "mean": float(np.mean(data)),
-=======
             "mean": trimmed_mean,
->>>>>>> d9da8c68
             "median": float(np.median(data)),
             "stddev": float(np.std(data)),
         }
@@ -130,13 +120,8 @@
         device: spy.Device,
         kernel: spy.ComputeKernel,
         thread_count: spy.uint3,
-<<<<<<< HEAD
-        iterations: int = 200,
-        warmup_iterations: int = 10,
-=======
         iterations: int = DEFAULT_ITERATIONS,
         warmup_iterations: int = INITIAL_WARMUP_ITERATIONS,
->>>>>>> d9da8c68
         **kwargs: Any,
     ) -> None:
         """Run the benchmark with the given parameters."""
@@ -176,13 +161,8 @@
         device: Optional[spy.Device],
         function: Callable[..., None],
         iterations: int = 10,
-<<<<<<< HEAD
-        sub_iterations: int = 200,
-        warmup_iterations: int = 10,
-=======
         sub_iterations: int = DEFAULT_ITERATIONS // 10,
         warmup_iterations: int = INITIAL_WARMUP_ITERATIONS,
->>>>>>> d9da8c68
         **kwargs: Any,
     ) -> None:
         """Run the benchmark with the given parameters."""
