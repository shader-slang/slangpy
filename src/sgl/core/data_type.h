--- conflicted
+++ resolved
@@ -63,16 +63,10 @@
     case DataType::uint64:
     case DataType::float64:
         return 8;
-<<<<<<< HEAD
-    default:
-        break;
-    }
-=======
     case DataType::void_:
     case DataType::bool_:
         break; // throws
     };
->>>>>>> 9583303b
     SGL_THROW("Invalid type.");
 }
 
