// SPDX-License-Identifier: Apache-2.0 WITH LLVM-exception

#include "nanobind.h"

#include "sgl/device/device.h"
#include "sgl/device/command.h"

#include "utils/slangpypackedarg.h"

SGL_PY_EXPORT(utils_slangpy_packedarg)
{
    using namespace sgl;
    using namespace sgl::slangpy;

    nb::module_ slangpy = m.attr("slangpy");

    nb::class_<NativePackedArg, NativeObject>(slangpy, "NativePackedArg")
        .def(
            "__init__",
<<<<<<< HEAD
            [](NativePackedArg& self, ref<NativeMarshall> python, ref<ShaderObject> shader_object, nb::object python_object)
=======
            [](NativePackedArg& self,
               ref<NativeMarshall> python,
               ref<ShaderObject> shader_object,
               nb::object python_object)
>>>>>>> bc7519d7
            { new (&self) NativePackedArg(std::move(python), std::move(shader_object), python_object); },
            "python"_a,
            "shader_object"_a,
            "python_object"_a,
            D_NA(NativePackedArg, NativePackedArg)
        )
        .def_prop_ro("python", &NativePackedArg::python, D_NA(NativePackedArg, python))
        .def_prop_ro("shader_object", &NativePackedArg::shader_object, D_NA(NativePackedArg, shader_object))
        .def_prop_ro("python_object", &NativePackedArg::python_object, D_NA(NativePackedArg, python_object));
}<|MERGE_RESOLUTION|>--- conflicted
+++ resolved
@@ -17,14 +17,10 @@
     nb::class_<NativePackedArg, NativeObject>(slangpy, "NativePackedArg")
         .def(
             "__init__",
-<<<<<<< HEAD
-            [](NativePackedArg& self, ref<NativeMarshall> python, ref<ShaderObject> shader_object, nb::object python_object)
-=======
             [](NativePackedArg& self,
                ref<NativeMarshall> python,
                ref<ShaderObject> shader_object,
                nb::object python_object)
->>>>>>> bc7519d7
             { new (&self) NativePackedArg(std::move(python), std::move(shader_object), python_object); },
             "python"_a,
             "shader_object"_a,
