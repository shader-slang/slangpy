--- conflicted
+++ resolved
@@ -108,12 +108,7 @@
             m_shape = m_python_type->get_concrete_shape();
         else if (m_python_type->get_match_call_shape())
             m_shape = Shape(std::vector<int>(tf.size(), 1));
-<<<<<<< HEAD
-        else
-        {
-=======
         else {
->>>>>>> bc7519d7
             NativePackedArg* packed_arg = nullptr;
             auto src_value = value;
             if (nb::try_cast<NativePackedArg*>(value, packed_arg))
