--- conflicted
+++ resolved
@@ -30,11 +30,8 @@
 SGL_DICT_TO_DESC_FIELD(adapter_luid, AdapterLUID)
 SGL_DICT_TO_DESC_FIELD(compiler_options, SlangCompilerOptions)
 SGL_DICT_TO_DESC_FIELD(shader_cache_path, std::filesystem::path)
-<<<<<<< HEAD
+SGL_DICT_TO_DESC_FIELD(label, std::string)
 SGL_DICT_TO_DESC_FIELD(bindless_options, BindlessDesc)
-=======
-SGL_DICT_TO_DESC_FIELD(label, std::string)
->>>>>>> f0083d8c
 SGL_DICT_TO_DESC_END()
 
 // Utility functions for doing CoopVec conversions between ndarrays
@@ -293,11 +290,8 @@
            std::optional<SlangCompilerOptions> compiler_options,
            std::optional<std::filesystem::path> shader_cache_path,
            std::optional<std::array<NativeHandle, 3>> existing_device_handles,
-<<<<<<< HEAD
-           std::optional<BindlessDesc> bindless_options)
-=======
+           std::optional<BindlessDesc> bindless_options,
            std::string label = "")
->>>>>>> f0083d8c
         {
             new (self) Device(
                 {.type = type,
@@ -324,11 +318,8 @@
         "compiler_options"_a.none() = nb::none(),
         "shader_cache_path"_a.none() = nb::none(),
         "existing_device_handles"_a.none() = nb::none(),
-<<<<<<< HEAD
         "bindless_options"_a.none() = nb::none(),
-=======
         "label"_a = DeviceDesc().label,
->>>>>>> f0083d8c
         D(Device, Device)
     );
     device.def(nb::init<DeviceDesc>(), "desc"_a, D(Device, Device));
