// SPDX-License-Identifier: Apache-2.0 WITH LLVM-exception

#include "nanobind.h"

#include "sgl/device/resource.h"
#include "sgl/device/device.h"
#include "sgl/device/formats.h"
#include "sgl/device/command.h"

#include "sgl/core/bitmap.h"

namespace sgl {

SGL_DICT_TO_DESC_BEGIN(BufferDesc)
SGL_DICT_TO_DESC_FIELD(size, size_t)
SGL_DICT_TO_DESC_FIELD(struct_size, size_t)
SGL_DICT_TO_DESC_FIELD(format, Format)
SGL_DICT_TO_DESC_FIELD(memory_type, MemoryType)
SGL_DICT_TO_DESC_FIELD(usage, BufferUsage)
SGL_DICT_TO_DESC_FIELD(default_state, ResourceState)
SGL_DICT_TO_DESC_FIELD(label, std::string)
SGL_DICT_TO_DESC_END()

SGL_DICT_TO_DESC_BEGIN(BufferOffsetPair)
SGL_DICT_TO_DESC_FIELD(buffer, Buffer*)
SGL_DICT_TO_DESC_FIELD(offset, DeviceOffset)
SGL_DICT_TO_DESC_END()

SGL_DICT_TO_DESC_BEGIN(TextureDesc)
SGL_DICT_TO_DESC_FIELD(type, TextureType)
SGL_DICT_TO_DESC_FIELD(format, Format)
SGL_DICT_TO_DESC_FIELD(width, uint32_t)
SGL_DICT_TO_DESC_FIELD(height, uint32_t)
SGL_DICT_TO_DESC_FIELD(depth, uint32_t)
SGL_DICT_TO_DESC_FIELD(array_length, uint32_t)
SGL_DICT_TO_DESC_FIELD(mip_count, uint32_t)
SGL_DICT_TO_DESC_FIELD(sample_count, uint32_t)
SGL_DICT_TO_DESC_FIELD(sample_quality, uint32_t)
SGL_DICT_TO_DESC_FIELD(memory_type, MemoryType)
SGL_DICT_TO_DESC_FIELD(usage, TextureUsage)
SGL_DICT_TO_DESC_FIELD(default_state, ResourceState)
SGL_DICT_TO_DESC_FIELD(label, std::string)
SGL_DICT_TO_DESC_END()

SGL_DICT_TO_DESC_BEGIN(SubresourceRange)
SGL_DICT_TO_DESC_FIELD(layer, uint32_t)
SGL_DICT_TO_DESC_FIELD(layer_count, uint32_t)
SGL_DICT_TO_DESC_FIELD(mip, uint32_t)
SGL_DICT_TO_DESC_FIELD(mip_count, uint32_t)
SGL_DICT_TO_DESC_END()

SGL_DICT_TO_DESC_BEGIN(TextureViewDesc)
SGL_DICT_TO_DESC_FIELD(format, Format)
SGL_DICT_TO_DESC_FIELD(aspect, TextureAspect)
SGL_DICT_TO_DESC_FIELD(subresource_range, SubresourceRange)
SGL_DICT_TO_DESC_FIELD(label, std::string)
SGL_DICT_TO_DESC_END()

inline std::optional<nb::dlpack::dtype> resource_format_to_dtype(Format format)
{
    const auto& info = get_format_info(format);

    // Undefined and compressed formats are not supported.
    if (format == Format::undefined || info.is_compressed)
        return {};

    // Formats with different bits per channel are not supported.
    if (!info.has_equal_channel_bits())
        return {};

    // Only formats with 8, 16, 32, or 64 bits per channel are supported.
    uint32_t channel_bit_count = info.channel_bit_count[0];
    if (channel_bit_count != 8 && channel_bit_count != 16 && channel_bit_count != 32 && channel_bit_count != 64)
        return {};

    switch (info.type) {
    case FormatType::float_:
        return nb::dlpack::dtype{(uint8_t)nb::dlpack::dtype_code::Float, (uint8_t)channel_bit_count, 1};
    case FormatType::uint:
    case FormatType::unorm:
    case FormatType::unorm_srgb:
        return nb::dlpack::dtype{(uint8_t)nb::dlpack::dtype_code::UInt, (uint8_t)channel_bit_count, 1};
    case FormatType::sint:
    case FormatType::snorm:
        return nb::dlpack::dtype{(uint8_t)nb::dlpack::dtype_code::Int, (uint8_t)channel_bit_count, 1};
    default:
        return {};
    }
}

static const char* __doc_sgl_buffer_to_numpy = R"doc()doc";

nb::ndarray<nb::numpy> buffer_to_numpy(Buffer* self)
{
    size_t data_size = self->size();
    void* data = new uint8_t[data_size];

    self->get_data(data, data_size);

    nb::capsule owner(data, [](void* p) noexcept { delete[] reinterpret_cast<uint8_t*>(p); });

    if (auto dtype = resource_format_to_dtype(self->format())) {
        const FormatInfo& format_info = get_format_info(self->format());
        size_t channel_count = format_info.channel_count;
        size_t element_count = self->size() / format_info.bytes_per_block;
        if (channel_count == 1) {
            size_t shape[1] = {element_count};
            return nb::ndarray<nb::numpy>(data, 1, shape, owner, nullptr, *dtype, nb::device::cpu::value);
        } else {
            size_t shape[2] = {element_count, channel_count};
            return nb::ndarray<nb::numpy>(data, 2, shape, owner, nullptr, *dtype, nb::device::cpu::value);
        }
    } else {
        size_t shape[1] = {data_size};
        return nb::ndarray<nb::numpy>(data, 1, shape, owner, nullptr, nb::dtype<uint8_t>(), nb::device::cpu::value);
    }
}

static const char* __doc_sgl_buffer_from_numpy = R"doc()doc";

void buffer_copy_from_numpy(Buffer* self, nb::ndarray<nb::numpy> data)
{
    SGL_CHECK(is_ndarray_contiguous(data), "numpy array is not contiguous");

    size_t buffer_size = self->size();
    size_t data_size = data.nbytes();
    SGL_CHECK(data_size <= buffer_size, "numpy array is larger than the buffer ({} > {})", data_size, buffer_size);

    self->set_data(data.data(), data_size);
}

static const char* __doc_sgl_buffer_to_torch = R"doc()doc";

nb::ndarray<nb::pytorch, nb::device::cuda>
buffer_to_torch(Buffer* self, DataType type, std::vector<size_t> shape, std::vector<int64_t> strides, size_t offset)
{
    SGL_CHECK(offset < self->size(), "offset is out of bounds");
    void* data = reinterpret_cast<uint8_t*>(self->cuda_memory()) + offset;
    size_t data_size = self->size() - offset;

    nb::dlpack::dtype dtype = data_type_to_dtype(type);
    size_t element_size = dtype.bits / 8;

    if (shape.empty())
        shape.push_back(data_size / element_size);
    int64_t* strides_ptr = nullptr;
    if (!strides.empty()) {
        SGL_CHECK(strides.size() == shape.size(), "strides must have the same length as the shape");
        strides_ptr = strides.data();
    }

    size_t required_size = 1;
    for (size_t dim : shape)
        required_size *= dim;
    SGL_CHECK(data_size >= required_size * element_size, "requested shape exceeds the buffer size");

    return nb::ndarray<nb::pytorch, nb::device::cuda>(
        data,
        shape.size(),
        shape.data(),
        nb::find(self),
        strides.empty() ? nullptr : strides.data(),
        dtype
    );
}

static const char* __doc_sgl_texture_to_numpy = R"doc()doc";

/**
 * Python binding wrapper for returning the content of a texture as a numpy array.
 */
nb::ndarray<nb::numpy> texture_to_numpy(Texture* self, uint32_t layer, uint32_t mip)
{
    SGL_CHECK_LT(layer, self->layer_count());
    SGL_CHECK_LT(mip, self->mip_count());

    // Get the subresource data and corresponding layout. Depending on platform, these
    // may not be tightly packed.
    OwnedSubresourceData subresource_data = self->get_subresource_data(layer, mip);
    SubresourceLayout src_layout = self->get_subresource_layout(mip);
    SGL_ASSERT(subresource_data.size == src_layout.size_in_bytes);
    SGL_ASSERT(subresource_data.row_pitch == src_layout.row_pitch);
    SGL_ASSERT(subresource_data.slice_pitch == src_layout.slice_pitch);

    // Get tightly packed layout for numpy array.
    SubresourceLayout dst_layout = self->get_subresource_layout(mip, 1);

    // Double check assumptions about column (aka block) size and dimensions
    // being consistent regardless of packing are correct.
    SGL_ASSERT(src_layout.col_pitch == dst_layout.col_pitch);
    SGL_ASSERT(src_layout.row_count == dst_layout.row_count);
    SGL_ASSERT(src_layout.size.x == dst_layout.size.x);
    SGL_ASSERT(src_layout.size.y == dst_layout.size.y);
    SGL_ASSERT(src_layout.size.z == dst_layout.size.z);

    // Dest is tightly packed, so pitch must be <= source pitch.
    SGL_ASSERT(src_layout.row_pitch >= dst_layout.row_pitch);

    // TODO: Could have fast path here if layouts are the same, but for now its
    // better to stress-test the full copy operation.
    uint8_t* src_data = (uint8_t*)subresource_data.data;
    uint8_t* dst_data = new uint8_t[dst_layout.size_in_bytes];
    for (uint32_t slice_idx = 0; slice_idx < src_layout.size.z; slice_idx++) {
        uint8_t* src_slice = src_data + slice_idx * src_layout.slice_pitch;
        uint8_t* dst_slice = dst_data + slice_idx * dst_layout.slice_pitch;
        for (uint32_t row_idx = 0; row_idx < src_layout.row_count; row_idx++) {
            uint8_t* src_row = src_slice + row_idx * src_layout.row_pitch;
            uint8_t* dst_row = dst_slice + row_idx * dst_layout.row_pitch;
            std::memcpy(dst_row, src_row, dst_layout.row_pitch);
        }
    }

    size_t size = dst_layout.size_in_bytes;
    void* data = dst_data;
    uint3 mip_size = dst_layout.size;

    nb::capsule owner(data, [](void* p) noexcept { delete[] reinterpret_cast<uint8_t*>(p); });

    if (auto dtype = resource_format_to_dtype(self->format())) {

        // Select shape based on texture type.
        std::vector<size_t> shape;
        switch (self->type()) {
        case TextureType::texture_1d:
        case TextureType::texture_1d_array:
            shape = {size_t(mip_size.x)};
            break;
        case TextureType::texture_2d:
        case TextureType::texture_2d_array:
        case TextureType::texture_2d_ms:
        case TextureType::texture_2d_ms_array:
        case TextureType::texture_cube:
        case TextureType::texture_cube_array:
            shape = {size_t(mip_size.y), size_t(mip_size.x)};
            break;
        case TextureType::texture_3d:
            shape = {size_t(mip_size.z), size_t(mip_size.y), size_t(mip_size.x)};
            break;
        }

        // Get format info and check assumptions about matching format/layout.
        const FormatInfo& format_info = get_format_info(self->format());
        SGL_ASSERT(format_info.bytes_per_block == dst_layout.col_pitch);
        SGL_ASSERT(format_info.block_width == 1);
        SGL_ASSERT(format_info.block_height == 1);

        // Add extra dimension for multi-channel textures.
        uint32_t channel_count = format_info.channel_count;
        if (channel_count > 1)
            shape.push_back(channel_count);

        // Calculate contiguous strides.
        std::vector<int64_t> strides(shape.size());
        int64_t stride = 1;
        for (int i = (int)shape.size() - 1; i >= 0; --i) {
            strides[i] = stride;
            stride *= shape[i];
        }

        return nb::ndarray<
            nb::numpy>(data, shape.size(), shape.data(), owner, strides.data(), *dtype, nb::device::cpu::value);
    } else {
        size_t shape[1] = {size};
        return nb::ndarray<nb::numpy>(data, 1, shape, owner, nullptr, nb::dtype<uint8_t>(), nb::device::cpu::value);
    }
}

static const char* __doc_sgl_texture_from_numpy = R"doc()doc";

SubresourceData
texture_build_subresource_data_for_upload(Texture* self, nb::ndarray<nb::numpy> data, uint32_t layer, uint32_t mip)
{
    SGL_CHECK(is_ndarray_contiguous(data), "numpy array is not contiguous");
    SGL_CHECK_LT(layer, self->layer_count());
    SGL_CHECK_LT(mip, self->mip_count());

    // Get the sub resource layout with 1B alignment so rows/slices are tightly packed.
    SubresourceLayout subresource_layout = self->get_subresource_layout(mip, 1);

    // Setup subresource data from the numpy array information.
    SubresourceData subresource_data{
        .data = data.data(),
        .size = data.nbytes(),
        .row_pitch = subresource_layout.row_pitch,
        .slice_pitch = subresource_layout.slice_pitch,
    };
    uint3 mip_size = subresource_layout.size;

    // Validate the numpy array shape.
    if (auto dtype = resource_format_to_dtype(self->format())) {
        std::vector<size_t> expected_shape;
        switch (self->type()) {
        case TextureType::texture_1d:
        case TextureType::texture_1d_array:
            expected_shape = {size_t(mip_size.x)};
            break;
        case TextureType::texture_2d:
        case TextureType::texture_2d_array:
        case TextureType::texture_2d_ms:
        case TextureType::texture_2d_ms_array:
        case TextureType::texture_cube:
        case TextureType::texture_cube_array:
            expected_shape = {size_t(mip_size.y), size_t(mip_size.x)};
            break;
        case TextureType::texture_3d:
            expected_shape = {size_t(mip_size.z), size_t(mip_size.y), size_t(mip_size.x)};
            break;
        }
        uint32_t channel_count = get_format_info(self->format()).channel_count;
        if (channel_count > 1)
            expected_shape.push_back(channel_count);

        SGL_CHECK(
            data.ndim() == expected_shape.size(),
            "numpy array has wrong number of dimensions (expected {})",
            expected_shape.size()
        );
        for (size_t i = 0; i < expected_shape.size(); ++i)
            SGL_CHECK(data.shape(i) == expected_shape[i], "numpy array has wrong shape (expected {})", expected_shape);
    }

    // Check numpy array size in bytes matches the sub resource layotu size in bytes.
    SGL_CHECK(data.nbytes() == subresource_layout.size_in_bytes, "numpy array doesn't match the subresource size");

    return subresource_data;
}

inline void texture_from_numpy(Texture* self, nb::ndarray<nb::numpy> data, uint32_t layer, uint32_t mip)
{
    // Validate and set up SubresourceData argument to point to the numpy array data.
    SubresourceData subresource_data = texture_build_subresource_data_for_upload(self, data, layer, mip);

    // Write numpy data to the texture.
    self->set_subresource_data(layer, mip, subresource_data);
}

} // namespace sgl

SGL_PY_EXPORT(device_resource)
{
    using namespace sgl;

    m.attr("ALL_LAYERS") = ALL_LAYERS;
    m.attr("ALL_MIPS") = ALL_MIPS;

    nb::sgl_enum<ResourceState>(m, "ResourceState");
    nb::sgl_enum_flags<BufferUsage>(m, "BufferUsage");
    nb::sgl_enum_flags<TextureUsage>(m, "TextureUsage");
    nb::sgl_enum<TextureType>(m, "TextureType");
    nb::sgl_enum<MemoryType>(m, "MemoryType");

    nb::class_<Resource, DeviceChild>(m, "Resource", D(Resource)) //
        .def_prop_ro("native_handle", &Resource::native_handle, D(Resource, native_handle));

    nb::sgl_enum<TextureAspect>(m, "TextureAspect");

    nb::class_<BufferRange>(m, "BufferRange", D(BufferRange))
        .def(nb::init<>())
        .def_ro("offset", &BufferRange::offset, D(BufferRange, offset))
        .def_ro("size", &BufferRange::size, D(BufferRange, size))
        .def("__repr__", &BufferRange::to_string, D(BufferRange, to_string));

    nb::class_<SubresourceRange>(m, "SubresourceRange", D(SubresourceRange))
        .def(nb::init<>())
        .def(
            "__init__",
            [](SubresourceRange* self, nb::dict dict) { new (self) SubresourceRange(dict_to_SubresourceRange(dict)); }
        )
        .def_rw("layer", &SubresourceRange::layer, D(SubresourceRange, layer))
        .def_rw("layer_count", &SubresourceRange::layer_count, D(SubresourceRange, layer_count))
        .def_rw("mip", &SubresourceRange::mip, D(SubresourceRange, mip))
        .def_rw("mip_count", &SubresourceRange::mip_count, D(SubresourceRange, mip_count))
        .def("__repr__", &SubresourceRange::to_string, D(SubresourceRange, to_string));

    nb::class_<BufferDesc>(m, "BufferDesc", D(BufferDesc))
        .def(nb::init<>())
        .def("__init__", [](BufferDesc* self, nb::dict dict) { new (self) BufferDesc(dict_to_BufferDesc(dict)); })
        .def_rw("size", &BufferDesc::size, D(BufferDesc, size))
        .def_rw("struct_size", &BufferDesc::struct_size, D(BufferDesc, struct_size))
        .def_rw("format", &BufferDesc::format, D(BufferDesc, format))
        .def_rw("memory_type", &BufferDesc::memory_type, D(BufferDesc, memory_type))
        .def_rw("usage", &BufferDesc::usage, D(BufferDesc, usage))
        .def_rw("default_state", &BufferDesc::default_state, D(BufferDesc, default_state))
        .def_rw("label", &BufferDesc::label, D(BufferDesc, label));
    nb::implicitly_convertible<nb::dict, BufferDesc>();

    nb::class_<Buffer, Resource>(m, "Buffer", D(Buffer))
        .def_prop_ro("desc", &Buffer::desc, D(Buffer, desc))
        .def_prop_ro("size", &Buffer::size, D(Buffer, size))
        .def_prop_ro("struct_size", &Buffer::struct_size, D(Buffer, struct_size))
        .def_prop_ro("device_address", &Buffer::device_address, D(Buffer, device_address))
        .def_prop_ro("shared_handle", &Buffer::shared_handle, D(Buffer, shared_handle))
<<<<<<< HEAD
        .def_prop_ro(
            "descriptor_handle_ro",
            &Buffer::descriptor_handle_ro,
            D_NA(Buffer, descriptor_handle_ro)
        )
        .def_prop_ro(
            "descriptor_handle_rw",
            &Buffer::descriptor_handle_rw,
            D_NA(Buffer, descriptor_handle_rw)
        )
=======
        .def_prop_ro("descriptor_handle_ro", &Buffer::descriptor_handle_ro, D(Buffer, descriptor_handle_ro))
        .def_prop_ro("descriptor_handle_rw", &Buffer::descriptor_handle_rw, D(Buffer, descriptor_handle_rw))
>>>>>>> f0083d8c
        .def("to_numpy", &buffer_to_numpy, D(buffer_to_numpy))
        .def("copy_from_numpy", &buffer_copy_from_numpy, "data"_a, D(buffer_from_numpy))
        .def(
            "to_torch",
            &buffer_to_torch,
            "type"_a = DataType::void_,
            "shape"_a = std::vector<size_t>{},
            "strides"_a = std::vector<int64_t>{},
            "offset"_a = 0,
            D(buffer_to_torch)
        );

    nb::class_<BufferOffsetPair>(m, "BufferOffsetPair", D(BufferOffsetPair))
        .def(nb::init<>())
        .def(nb::init<Buffer*>(), "buffer"_a)
        .def(nb::init<Buffer*, DeviceOffset>(), "buffer"_a, "offset"_a = 0)
        .def(
            "__init__",
            [](BufferOffsetPair* self, nb::dict dict) { new (self) BufferOffsetPair(dict_to_BufferOffsetPair(dict)); }
        )
        .def_rw("buffer", &BufferOffsetPair::buffer, D(BufferOffsetPair, buffer))
        .def_rw("offset", &BufferOffsetPair::offset, D(BufferOffsetPair, offset));
    nb::implicitly_convertible<nb::dict, BufferOffsetPair>();
    nb::implicitly_convertible<Buffer, BufferOffsetPair>();

    nb::class_<TextureDesc>(m, "TextureDesc", D(TextureDesc))
        .def(nb::init<>())
        .def("__init__", [](TextureDesc* self, nb::dict dict) { new (self) TextureDesc(dict_to_TextureDesc(dict)); })
        .def_rw("type", &TextureDesc::type, D(TextureDesc, type))
        .def_rw("format", &TextureDesc::format, D(TextureDesc, format))
        .def_rw("width", &TextureDesc::width, D(TextureDesc, width))
        .def_rw("height", &TextureDesc::height, D(TextureDesc, height))
        .def_rw("depth", &TextureDesc::depth, D(TextureDesc, depth))
        .def_rw("array_length", &TextureDesc::array_length, D(TextureDesc, array_length))
        .def_rw("mip_count", &TextureDesc::mip_count, D(TextureDesc, mip_count))
        .def_rw("sample_count", &TextureDesc::sample_count, D(TextureDesc, sample_count))
        .def_rw("sample_quality", &TextureDesc::sample_quality, D(TextureDesc, sample_quality))
        .def_rw("memory_type", &TextureDesc::memory_type, D(TextureDesc, memory_type))
        .def_rw("usage", &TextureDesc::usage, D(TextureDesc, usage))
        .def_rw("default_state", &TextureDesc::default_state, D(TextureDesc, default_state))
        .def_rw("label", &TextureDesc::label, D(TextureDesc, label));
    nb::implicitly_convertible<nb::dict, TextureDesc>();

    nb::class_<TextureViewDesc>(m, "TextureViewDesc", D(TextureViewDesc))
        .def(nb::init<>())
        .def(
            "__init__",
            [](TextureViewDesc* self, nb::dict dict) { new (self) TextureViewDesc(dict_to_TextureViewDesc(dict)); }
        )
        .def_rw("format", &TextureViewDesc::format, D(TextureViewDesc, format))
        .def_rw("aspect", &TextureViewDesc::aspect, D(TextureViewDesc, aspect))
        .def_rw("subresource_range", &TextureViewDesc::subresource_range, D(TextureViewDesc, subresource_range))
        .def_rw("label", &TextureViewDesc::label, D(TextureViewDesc, label));
    nb::implicitly_convertible<nb::dict, TextureViewDesc>();

    nb::class_<SubresourceLayout>(m, "SubresourceLayout", D(SubresourceLayout))
        .def(nb::init<>())
        .def_rw("size", &SubresourceLayout::size, D(SubresourceLayout, size))
        .def_rw("col_pitch", &SubresourceLayout::col_pitch, D(SubresourceLayout, col_pitch))
        .def_rw("row_pitch", &SubresourceLayout::row_pitch, D(SubresourceLayout, row_pitch))
        .def_rw("slice_pitch", &SubresourceLayout::slice_pitch, D(SubresourceLayout, slice_pitch))
        .def_rw("size_in_bytes", &SubresourceLayout::size_in_bytes, D(SubresourceLayout, size_in_bytes))
        .def_rw("block_width", &SubresourceLayout::block_width, D(SubresourceLayout, block_width))
        .def_rw("block_height", &SubresourceLayout::block_height, D(SubresourceLayout, block_height))
        .def_rw("row_count", &SubresourceLayout::row_count, D(SubresourceLayout, row_count));

    nb::class_<Texture, Resource>(m, "Texture", D(Texture))
        .def_prop_ro("desc", &Texture::desc, D(Texture, desc))
        .def_prop_ro("type", &Texture::type, D(Texture, type))
        .def_prop_ro("format", &Texture::format, D(Texture, format))
        .def_prop_ro("width", &Texture::width, D(Texture, width))
        .def_prop_ro("height", &Texture::height, D(Texture, height))
        .def_prop_ro("depth", &Texture::depth, D(Texture, depth))
        .def_prop_ro("array_length", &Texture::array_length, D(Texture, array_length))
        .def_prop_ro("mip_count", &Texture::mip_count, D(Texture, mip_count))
        .def_prop_ro("layer_count", &Texture::layer_count, D(Texture, layer_count))
        .def_prop_ro("subresource_count", &Texture::subresource_count, D(Texture, subresource_count))
        .def_prop_ro("shared_handle", &Texture::shared_handle, D(Texture, shared_handle))
        .def("get_mip_width", &Texture::get_mip_width, "mip"_a = 0, D(Texture, get_mip_width))
        .def("get_mip_height", &Texture::get_mip_height, "mip"_a = 0, D(Texture, get_mip_height))
        .def("get_mip_depth", &Texture::get_mip_depth, "mip"_a = 0, D(Texture, get_mip_depth))
        .def("get_mip_size", &Texture::get_mip_size, "mip"_a = 0, D(Texture, get_mip_size))
        .def(
            "get_subresource_layout",
            &Texture::get_subresource_layout,
            "mip"_a,
            "row_alignment"_a = DEFAULT_ALIGNMENT,
            D(Texture, get_subresource_layout)
        )
        .def("create_view", &Texture::create_view, "desc"_a, D(Texture, create_view))
        .def(
            "create_view",
            [](Texture* self, nb::dict dict) { return self->create_view(dict_to_TextureViewDesc(dict)); },
            "dict"_a,
            D(Texture, create_view)
        )
        .def(
            "create_view",
            [](Texture* self,
               Format format,
               TextureAspect aspect,
               uint32_t layer,
               uint32_t layer_count,
               uint32_t mip,
               uint32_t mip_count,
               std::string label)
            {
                TextureViewDesc desc;
                desc.format = format == Format::undefined ? self->format() : format;
                desc.aspect = aspect;
                desc.subresource_range = {
                    .layer = layer,
                    .layer_count = layer_count,
                    .mip = mip,
                    .mip_count = mip_count,
                };
                desc.label = label;
                return self->create_view(desc);
            },
            "format"_a = TextureViewDesc().format,
            "aspect"_a = TextureViewDesc().aspect,
            "layer"_a = TextureViewDesc().subresource_range.layer,
            "layer_count"_a = TextureViewDesc().subresource_range.layer_count,
            "mip"_a = TextureViewDesc().subresource_range.mip,
            "mip_count"_a = TextureViewDesc().subresource_range.mip_count,
            "label"_a = TextureViewDesc().label,
            D(Texture, create_view)
        )
        .def("to_bitmap", &Texture::to_bitmap, "layer"_a = 0, "mip"_a = 0, D(Texture, to_bitmap))
        .def("to_numpy", &texture_to_numpy, "layer"_a = 0, "mip"_a = 0, D(texture_to_numpy))
        .def("copy_from_numpy", &texture_from_numpy, "data"_a, "layer"_a = 0, "mip"_a = 0, D(texture_from_numpy));

    nb::class_<TextureView, DeviceChild>(m, "TextureView", D(TextureView))
        .def_prop_ro("texture", &TextureView::texture, D(TextureView, texture))
        .def_prop_ro("desc", &TextureView::desc, D(TextureView, desc))
        .def_prop_ro("format", &TextureView::format, D(TextureView, format))
        .def_prop_ro("aspect", &TextureView::aspect, D(TextureView, aspect))
        .def_prop_ro("subresource_range", &TextureView::subresource_range, D(TextureView, subresource_range))
        .def_prop_ro("label", &TextureView::label, D(TextureView, label))
        .def_prop_ro("descriptor_handle_ro", &TextureView::descriptor_handle_ro, D(TextureView, descriptor_handle_ro))
        .def_prop_ro("descriptor_handle_rw", &TextureView::descriptor_handle_rw, D(TextureView, descriptor_handle_rw))
        .def_prop_ro("native_handle", &TextureView::native_handle, D(TextureView, native_handle))
        .def("__repr__", &TextureView::to_string, D(TextureView, to_string));
}<|MERGE_RESOLUTION|>--- conflicted
+++ resolved
@@ -390,21 +390,8 @@
         .def_prop_ro("struct_size", &Buffer::struct_size, D(Buffer, struct_size))
         .def_prop_ro("device_address", &Buffer::device_address, D(Buffer, device_address))
         .def_prop_ro("shared_handle", &Buffer::shared_handle, D(Buffer, shared_handle))
-<<<<<<< HEAD
-        .def_prop_ro(
-            "descriptor_handle_ro",
-            &Buffer::descriptor_handle_ro,
-            D_NA(Buffer, descriptor_handle_ro)
-        )
-        .def_prop_ro(
-            "descriptor_handle_rw",
-            &Buffer::descriptor_handle_rw,
-            D_NA(Buffer, descriptor_handle_rw)
-        )
-=======
         .def_prop_ro("descriptor_handle_ro", &Buffer::descriptor_handle_ro, D(Buffer, descriptor_handle_ro))
         .def_prop_ro("descriptor_handle_rw", &Buffer::descriptor_handle_rw, D(Buffer, descriptor_handle_rw))
->>>>>>> f0083d8c
         .def("to_numpy", &buffer_to_numpy, D(buffer_to_numpy))
         .def("copy_from_numpy", &buffer_copy_from_numpy, "data"_a, D(buffer_from_numpy))
         .def(
