--- conflicted
+++ resolved
@@ -163,13 +163,9 @@
 def unit_test_python(args: Any):
     env = get_python_env(args)
     os.makedirs("reports", exist_ok=True)
-<<<<<<< HEAD
     run_command(
-        f"python -m pytest tests -r a --junit-xml=reports/pytest-junit.xml", env=env
-    )
-=======
-    run_command(f"pytest slangpy/tests -r a --junit-xml=reports/pytest-junit.xml", env=env)
->>>>>>> 3c3fdb82
+        f"python -m pytest slangpy/tests -r a --junit-xml=reports/pytest-junit.xml", env=env
+    )
 
 
 def coverage_report(args: Any):
