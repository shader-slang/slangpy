from typing import Any

from kernelfunctions.core import BaseType, Shape

from kernelfunctions.backend import TypeReflection
from kernelfunctions.typeregistry import PYTHON_TYPES
import kernelfunctions.typeregistry as tr

from .valuetype import ValueType


class StructType(ValueType):

    def __init__(self, struct_name: str, fields: dict[str, BaseType]):
        super().__init__()
<<<<<<< HEAD
        self.name = struct_name
=======
        self.struct_name = struct_name
        self._fields = fields

    @property
    def name(self) -> str:
        return self.struct_name
>>>>>>> fc333ac7

    def get_shape(self, value: Any = None):
        return Shape(1)

    @property
    def differentiable(self):
        return True

    @property
    def derivative(self):
        return self

    @property
    def has_derivative(self) -> bool:
        return True

    @property
    def is_writable(self) -> bool:
        return True

    @property
    def fields(self):
        return self._fields


def create_vr_type_for_value(value: dict[str, Any]):
    assert isinstance(value, dict)
    fields = {name: tr.get_or_create_type(type(val), val) for name, val in value.items()}
    return StructType("dict", fields)


PYTHON_TYPES[dict] = create_vr_type_for_value


def _get_or_create_slang_type_reflection(slang_type: TypeReflection) -> BaseType:
    assert isinstance(slang_type, TypeReflection)
    assert slang_type.kind == TypeReflection.Kind.struct
    fields = {field.name: tr.get_or_create_type(
        field.type) for field in slang_type.fields}
    return StructType(slang_type.full_name, fields)


tr.SLANG_STRUCT_BASE_TYPE = _get_or_create_slang_type_reflection<|MERGE_RESOLUTION|>--- conflicted
+++ resolved
@@ -13,16 +13,8 @@
 
     def __init__(self, struct_name: str, fields: dict[str, BaseType]):
         super().__init__()
-<<<<<<< HEAD
         self.name = struct_name
-=======
-        self.struct_name = struct_name
         self._fields = fields
-
-    @property
-    def name(self) -> str:
-        return self.struct_name
->>>>>>> fc333ac7
 
     def get_shape(self, value: Any = None):
         return Shape(1)
