# SPDX-License-Identifier: Apache-2.0 WITH LLVM-exception

from typing import Callable, Optional
import sgl
import slangpy
from pathlib import Path
from slangpy.backend import DeviceType


class App:
<<<<<<< HEAD
    def __init__(self, title: str = "BRDF Example", width: int = 1024, height: int = 1024, device_type: sgl.DeviceType = sgl.DeviceType.d3d12):
=======
    def __init__(self, title: str = "BRDF Example", width: int = 1024, height: int = 1024, device_type: sgl.DeviceType = sgl.DeviceType.automatic):
>>>>>>> c3720a8a
        super().__init__()

        # Create SGL window
        self._window = sgl.Window(
            width=width, height=height, title=title, resizable=True
        )

        # Create SlangPy device with local include path for shaders
        self._device = slangpy.create_device(device_type,
                                             include_paths=[Path(__file__).parent])

        # Setup swapchain
        self.surface = self._device.create_surface(self._window)
        self.surface.configure(width=self._window.width, height=self._window.height)

        # Will contain output texture
        self._output_texture: 'sgl.Texture' = self.device.create_texture(
            format=sgl.Format.rgba16_float,
            width=width,
            height=height,
            mip_count=1,
            usage=sgl.TextureUsage.shader_resource
            | sgl.TextureUsage.unordered_access,
            label="output_texture",
        )

        # Store mouse pos
        self._mouse_pos = sgl.float2()

        # Internal events
        self._window.on_keyboard_event = self._on_window_keyboard_event
        self._window.on_mouse_event = self._on_window_mouse_event
        self._window.on_resize = self._on_window_resize

        # Hookable events
        self.on_keyboard_event: Optional[Callable[[sgl.KeyboardEvent], None]] = None
        self.on_mouse_event: Optional[Callable[[sgl.MouseEvent], None]] = None

    @property
    def device(self) -> sgl.Device:
        return self._device

    @property
    def window(self) -> sgl.Window:
        return self._window

    @property
    def mouse_pos(self) -> sgl.float2:
        return self._mouse_pos

    @property
    def output(self) -> sgl.Texture:
        return self._output_texture

    def process_events(self):
        if self._window.should_close():
            return False
        self._window.process_events()
        return True

    def present(self):
        image = self.surface.acquire_next_image()
        if image is None:
            return

        if (
            self._output_texture == None
            or self._output_texture.width != image.width
            or self._output_texture.height != image.height
        ):
            self._output_texture = self.device.create_texture(
                format=sgl.Format.rgba16_float,
                width=image.width,
                height=image.height,
                mip_count=1,
                usage=sgl.TextureUsage.shader_resource
                | sgl.TextureUsage.unordered_access,
                label="output_texture",
            )

        command_encoder = self._device.create_command_encoder()
        command_encoder.blit(image, self._output_texture)
        command_encoder.set_texture_state(image, sgl.ResourceState.present)
        self._device.submit_command_buffer(command_encoder.finish())

        del image
        self.surface.present()
        self._device.run_garbage_collection()

    def _on_window_keyboard_event(self, event: sgl.KeyboardEvent):
        if event.type == sgl.KeyboardEventType.key_press:
            if event.key == sgl.KeyCode.escape:
                self._window.close()
                return
            elif event.key == sgl.KeyCode.f1:
                if self._output_texture:
                    sgl.tev.show_async(self._output_texture)
                return
            elif event.key == sgl.KeyCode.f2:
                if self._output_texture:
                    bitmap = self._output_texture.to_bitmap()
                    bitmap.convert(
                        sgl.Bitmap.PixelFormat.rgb,
                        sgl.Bitmap.ComponentType.uint8,
                        srgb_gamma=True,
                    ).write_async("screenshot.png")
                return
        if self.on_keyboard_event:
            self.on_keyboard_event(event)

    def _on_window_mouse_event(self, event: sgl.MouseEvent):
        if event.type == sgl.MouseEventType.move:
            self._mouse_pos = event.pos
        if self.on_mouse_event:
            self.on_mouse_event(event)

    def _on_window_resize(self, width: int, height: int):
        self._device.wait()
        self.surface.configure(width=width, height=height)<|MERGE_RESOLUTION|>--- conflicted
+++ resolved
@@ -8,11 +8,7 @@
 
 
 class App:
-<<<<<<< HEAD
-    def __init__(self, title: str = "BRDF Example", width: int = 1024, height: int = 1024, device_type: sgl.DeviceType = sgl.DeviceType.d3d12):
-=======
     def __init__(self, title: str = "BRDF Example", width: int = 1024, height: int = 1024, device_type: sgl.DeviceType = sgl.DeviceType.automatic):
->>>>>>> c3720a8a
         super().__init__()
 
         # Create SGL window
