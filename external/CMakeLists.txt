# Avoid warning about DOWNLOAD_EXTRACT_TIMESTAMP in CMake 3.24:
if(CMAKE_VERSION VERSION_GREATER_EQUAL "3.24.0")
    cmake_policy(SET CMP0135 NEW)
endif()

include(FetchContent)

# Use FetchContent to download and populate a package without calling add_subdirectory().
# This is used for downloading prebuilt external binaries.
macro(sgl_download_package name url)
    FetchContent_Declare(
        ${name}
        URL ${url}
        SOURCE_SUBDIR _does_not_exist_ # avoid adding contained CMakeLists.txt
        HTTP_HEADER "Authorization: token ${SLANG_GITHUB_TOKEN}"
    )
    FetchContent_GetProperties(${name})
    if(NOT ${name}_POPULATED)
        message(STATUS "Populating ${name} ...")
        FetchContent_MakeAvailable(${name})
    endif()
endmacro()

# d3d12

add_library(d3d12 INTERFACE)
target_link_libraries(d3d12 INTERFACE dxgi.lib d3d12.lib dxguid.lib)

# fmt

set(FMT_INSTALL OFF)
add_subdirectory(fmt)

# glfw

set(GLFW_BUILD_EXAMPLES OFF)
set(GLFW_BUILD_TESTS OFF)
set(GLFW_BUILD_DOCS OFF)
set(GLFW_INSTALL OFF)
add_subdirectory(glfw)

# tevclient

add_subdirectory(tevclient EXCLUDE_FROM_ALL)

# nanobind

if(SGL_BUILD_PYTHON)
    add_subdirectory(nanobind)
    nanobind_build_library(nanobind SHARED)
endif()

# nanothread

set(NANOTHREAD_STATIC ON)
add_subdirectory(nanothread)
# Disable LTO for nanothread as this causes problems when linking with sgl.
set_target_properties(nanothread PROPERTIES INTERPROCEDURAL_OPTIMIZATION_RELEASE FALSE)

# lmdb

add_library(lmdb STATIC)
target_include_directories(lmdb INTERFACE lmdb)
target_sources(lmdb PRIVATE lmdb/mdb.c lmdb/midl.c)

# slang

set(SGL_SLANG_DEBUG_INFO ON CACHE BOOL "Download debug info for slang")

set(SGL_LOCAL_SLANG OFF CACHE BOOL "Use a local build of slang instead of downloading a prebuilt binary")
set(SGL_LOCAL_SLANG_DIR "${CMAKE_SOURCE_DIR}/../slang" CACHE PATH "Path to a local slang build")
set(SGL_LOCAL_SLANG_BUILD_DIR "build/Debug" CACHE STRING "Build directory of the local slang build")

set(SLANG_VERSION "2025.21.2")
set(SLANG_URL_BASE "https://github.com/shader-slang/slang/releases/download/v${SLANG_VERSION}/slang-${SLANG_VERSION}")

if(SGL_WINDOWS)
    if(SGL_ARCHITECTURE MATCHES "x86_64")
        set(SLANG_URL "${SLANG_URL_BASE}-windows-x86_64.zip")
        set(SLANG_DEBUG_INFO_URL "${SLANG_URL_BASE}-windows-x86_64-debug-info.zip")
    elseif(SGL_ARCHITECTURE MATCHES "aarch64|arm64")
        set(SLANG_URL "${SLANG_URL_BASE}-windows-aarch64.zip")
        set(SLANG_DEBUG_INFO_URL "${SLANG_URL_BASE}-windows-aarch64-debug-info.zip")
    endif()
elseif(SGL_LINUX)
    if(SGL_ARCHITECTURE MATCHES "x86_64")
        set(SLANG_URL "${SLANG_URL_BASE}-linux-x86_64.tar.gz")
        set(SLANG_DEBUG_INFO_URL "${SLANG_URL_BASE}-linux-x86_64-debug-info.tar.gz")
    elseif(SGL_ARCHITECTURE MATCHES "aarch64|arm64")
        set(SLANG_URL "${SLANG_URL_BASE}-linux-aarch64.tar.gz")
        set(SLANG_DEBUG_INFO_URL "${SLANG_URL_BASE}-linux-aarch64-debug-info.tar.gz")
    endif()
elseif(SGL_MACOS)
    if(CMAKE_APPLE_SILICON_PROCESSOR MATCHES "x86_64")
        set(SLANG_URL "${SLANG_URL_BASE}-macos-x86_64.zip")
        set(SLANG_DEBUG_INFO_URL "${SLANG_URL_BASE}-macos-x86_64-debug-info.zip")
    else()
        set(SLANG_URL "${SLANG_URL_BASE}-macos-aarch64.zip")
        set(SLANG_DEBUG_INFO_URL "${SLANG_URL_BASE}-macos-aarch64-debug-info.zip")
    endif()
endif()

sgl_download_package(slang ${SLANG_URL})

set(SLANG_DIR ${slang_SOURCE_DIR})
set(SLANG_INCLUDE_DIR ${slang_SOURCE_DIR}/include)

if(SGL_LOCAL_SLANG)
    set(SLANG_DIR ${SGL_LOCAL_SLANG_DIR}/${SGL_LOCAL_SLANG_BUILD_DIR})
    set(SLANG_INCLUDE_DIR ${SGL_LOCAL_SLANG_DIR}/include)
endif()

<<<<<<< HEAD
if(SGL_WINDOWS)
    add_library(slang SHARED IMPORTED GLOBAL)
    set_target_properties(slang PROPERTIES
        INTERFACE_INCLUDE_DIRECTORIES ${SLANG_INCLUDE_DIR}
        IMPORTED_IMPLIB ${SLANG_DIR}/lib/slang.lib
        IMPORTED_LOCATION ${SLANG_DIR}/bin/slang.dll
    )
    sgl_copy_binary(${SLANG_DIR}/bin/slang.dll .)
    sgl_copy_binary(${SLANG_DIR}/bin/slang-glslang.dll .)
    sgl_copy_binary(${SLANG_DIR}/bin/slang-glsl-module.dll .)
    # slang-llvm.dll is available in x64 prebuilt packages but not in ARM64 packages.
    # Use conditional copy to support both architectures.
    if(EXISTS ${SLANG_DIR}/bin/slang-llvm.dll)
        sgl_copy_binary(${SLANG_DIR}/bin/slang-llvm.dll .)
    endif()
    sgl_copy_binary(${SLANG_DIR}/bin/slang-rt.dll .)
elseif(SGL_LINUX)
    add_library(slang SHARED IMPORTED GLOBAL)
    set_target_properties(slang PROPERTIES
        INTERFACE_INCLUDE_DIRECTORIES ${SLANG_INCLUDE_DIR}
        IMPORTED_LOCATION ${SLANG_DIR}/lib/libslang.so
    )
    sgl_copy_binary(${SLANG_DIR}/lib/libslang.so .)
    sgl_copy_binary(${SLANG_DIR}/lib/libslang-glslang.so .)
    sgl_copy_binary(${SLANG_DIR}/lib/libslang-glsl-module.so .)
    # sgl_copy_binary(${SLANG_DIR}/lib/libslang-llvm.so .)
    sgl_copy_binary(${SLANG_DIR}/lib/libslang-rt.so .)
elseif(SGL_MACOS)
    add_library(slang SHARED IMPORTED GLOBAL)
    set_target_properties(slang PROPERTIES
        INTERFACE_INCLUDE_DIRECTORIES ${SLANG_INCLUDE_DIR}
        IMPORTED_LOCATION ${SLANG_DIR}/lib/libslang.dylib
    )
    sgl_copy_binary(${SLANG_DIR}/lib/libslang.dylib .)
    sgl_copy_binary(${SLANG_DIR}/lib/libslang-glslang.dylib .)
    sgl_copy_binary(${SLANG_DIR}/lib/libslang-glsl-module.dylib .)
    # sgl_copy_binary(${SLANG_DIR}/lib/libslang-llvm.dylib .)
    sgl_copy_binary(${SLANG_DIR}/lib/libslang-rt.dylib .)
endif()
=======
# Slang library adding logic to find the exact filenames to use and copy
function(sgl_add_library_slang)
    if(SGL_WINDOWS)
        set(slang_lib_dir "${SLANG_DIR}/bin")
        set(slang_lib_prefix "")
        set(slang_lib_suffix "dll")
    else()
        set(slang_lib_dir "${SLANG_DIR}/lib")
        set(slang_lib_prefix "lib")
        if(SGL_MACOS)
            set(slang_lib_suffix "dylib")
        else()
            set(slang_lib_suffix "so")
        endif()
    endif()
>>>>>>> 23545379

    # Determine whether to use versioned slang-compiler or old name
    if(EXISTS ${slang_lib_dir}/${slang_lib_prefix}slang-compiler.${slang_lib_suffix})
        set(slang_lib_base slang-compiler)
        if(SGL_LOCAL_SLANG)
            # Extract slang version from local build's tag-version header
            # Only applicable for versioned slang builds (since v2025.21)
            set(SLANG_TAG_VERSION_HEADER "${SLANG_DIR}/include/slang-tag-version.h")
            if(EXISTS "${SLANG_TAG_VERSION_HEADER}")
                extract_define_from_header("${SLANG_TAG_VERSION_HEADER}" "SLANG_VERSION_NUMERIC" SLANG_VERSION_FROM_HEADER)
                if(SLANG_VERSION_FROM_HEADER)
                    set(SLANG_VERSION "${SLANG_VERSION_FROM_HEADER}")
                    message(STATUS "Using Slang version from local build: ${SLANG_VERSION}")
                else()
                    message(FATAL_ERROR "Could not extract SLANG_VERSION_NUMERIC from: ${SLANG_TAG_VERSION_HEADER}")
                endif()
            else()
                message(FATAL_ERROR "Slang tag version header not found: ${SLANG_TAG_VERSION_HEADER}")
            endif()
        endif()
        set(slang_module_version "-${SLANG_VERSION}")
    else()
        set(slang_lib_base slang)
        set(slang_module_version "")
    endif()

    add_library(slang SHARED IMPORTED GLOBAL)
    if(SGL_WINDOWS)
        # Windows filenames are not versioned
        set_target_properties(slang PROPERTIES
            INTERFACE_INCLUDE_DIRECTORIES ${SLANG_INCLUDE_DIR}
            IMPORTED_IMPLIB ${SLANG_DIR}/lib/${slang_lib_base}.lib
            IMPORTED_LOCATION ${SLANG_DIR}/bin/${slang_lib_base}.dll
        )
        sgl_copy_binary(${SLANG_DIR}/bin/${slang_lib_base}.dll .)
        sgl_copy_binary(${SLANG_DIR}/bin/slang-glslang.dll .)
        sgl_copy_binary(${SLANG_DIR}/bin/slang-glsl-module.dll .)
        sgl_copy_binary(${SLANG_DIR}/bin/slang-llvm.dll .)
        # Note: The downloaded debug-info archive has single top-level 'bin'
        # folder that is stripped out by FetchContent.
        set(slang_resolved_debug_info "${slang_lib_base}.pdb")
    else()
        # Python wheels don't support symlinks, so we need to find the actual
        # library files.
        file(REAL_PATH "${slang_lib_dir}/${slang_lib_prefix}${slang_lib_base}.${slang_lib_suffix}" slang_resolved)
        set_target_properties(slang PROPERTIES
            INTERFACE_INCLUDE_DIRECTORIES ${SLANG_INCLUDE_DIR}
            IMPORTED_LOCATION ${slang_resolved}
        )
        sgl_copy_binary(${slang_resolved} .)
        sgl_copy_binary(${slang_lib_dir}/libslang-glslang${slang_module_version}.${slang_lib_suffix} .)
        sgl_copy_binary(${slang_lib_dir}/libslang-glsl-module${slang_module_version}.${slang_lib_suffix} .)
        # sgl_copy_binary(${slang_lib_dir}/libslang-llvm.${slang_lib_suffix} .)
        get_filename_component(slang_resolved_debug_info_base ${slang_resolved} NAME)
        set(slang_resolved_debug_info "lib/${slang_resolved_debug_info_base}.dwarf")
    endif()

    if(NOT SGL_LOCAL_SLANG AND SGL_SLANG_DEBUG_INFO)
        sgl_download_package(slang_debug_info ${SLANG_DEBUG_INFO_URL})
        sgl_copy_binary(${slang_debug_info_SOURCE_DIR}/${slang_resolved_debug_info} .)
    endif()
endfunction()

sgl_add_library_slang()

# Install slang header files
install(FILES ${SLANG_DIR}/include/slang.h DESTINATION ${CMAKE_INSTALL_INCLUDEDIR})
install(FILES ${SLANG_DIR}/include/slang-deprecated.h DESTINATION ${CMAKE_INSTALL_INCLUDEDIR})
install(FILES ${SLANG_DIR}/include/slang-image-format-defs.h DESTINATION ${CMAKE_INSTALL_INCLUDEDIR})

# slang-rhi

set(SLANG_RHI_BUILD_TESTS OFF)
set(SLANG_RHI_BUILD_EXAMPLES OFF)
set(SLANG_RHI_FETCH_SLANG OFF)
set(SLANG_RHI_ENABLE_D3D11 OFF)
set(SLANG_RHI_ENABLE_WGPU OFF)
# TODO: We should rename SLANG_RHI_BUILD_FROM_SLANG_REPO to something more generic.
# We want slang-rhi to support using a `slang` target that is provided from the outside.
set(SLANG_RHI_BUILD_FROM_SLANG_REPO ON)
set(SLANG_RHI_FETCH_SLANG OFF)
set(SLANG_RHI_SLANG_INCLUDE_DIR ${SLANG_INCLUDE_DIR} CACHE STRING "" FORCE)
set(SLANG_RHI_SLANG_BINARY_DIR ${SLANG_DIR} CACHE STRING "" FORCE)
add_subdirectory(slang-rhi)

if(TARGET slang-rhi-nvapi)
    get_target_property(NVAPI_DIR slang-rhi-nvapi INTERFACE_INCLUDE_DIRECTORIES)
    sgl_copy_shader_file(${NVAPI_DIR}/nvHLSLExtns.h nvapi)
    sgl_copy_shader_file(${NVAPI_DIR}/nvHLSLExtnsInternal.h nvapi)
    sgl_copy_shader_file(${NVAPI_DIR}/nvShaderExtnEnums.h nvapi)
    set(SGL_HAS_NVAPI ON PARENT_SCOPE)
else()
    set(SGL_HAS_NVAPI OFF PARENT_SCOPE)
endif()

if(TARGET slang-rhi-agility-sdk)
    set(SGL_HAS_AGILITY_SDK ON PARENT_SCOPE)
else()
    set(SGL_HAS_AGILITY_SDK OFF PARENT_SCOPE)
endif()

# imgui

set(IMGUI_VERSION "1.90.1")
sgl_download_package(imgui "https://github.com/ocornut/imgui/archive/refs/tags/v${IMGUI_VERSION}.zip")
set(SGL_IMGUI_DIR ${imgui_SOURCE_DIR} PARENT_SCOPE)

# header only

add_library(header_only INTERFACE)
target_include_directories(header_only INTERFACE include)<|MERGE_RESOLUTION|>--- conflicted
+++ resolved
@@ -110,47 +110,6 @@
     set(SLANG_INCLUDE_DIR ${SGL_LOCAL_SLANG_DIR}/include)
 endif()
 
-<<<<<<< HEAD
-if(SGL_WINDOWS)
-    add_library(slang SHARED IMPORTED GLOBAL)
-    set_target_properties(slang PROPERTIES
-        INTERFACE_INCLUDE_DIRECTORIES ${SLANG_INCLUDE_DIR}
-        IMPORTED_IMPLIB ${SLANG_DIR}/lib/slang.lib
-        IMPORTED_LOCATION ${SLANG_DIR}/bin/slang.dll
-    )
-    sgl_copy_binary(${SLANG_DIR}/bin/slang.dll .)
-    sgl_copy_binary(${SLANG_DIR}/bin/slang-glslang.dll .)
-    sgl_copy_binary(${SLANG_DIR}/bin/slang-glsl-module.dll .)
-    # slang-llvm.dll is available in x64 prebuilt packages but not in ARM64 packages.
-    # Use conditional copy to support both architectures.
-    if(EXISTS ${SLANG_DIR}/bin/slang-llvm.dll)
-        sgl_copy_binary(${SLANG_DIR}/bin/slang-llvm.dll .)
-    endif()
-    sgl_copy_binary(${SLANG_DIR}/bin/slang-rt.dll .)
-elseif(SGL_LINUX)
-    add_library(slang SHARED IMPORTED GLOBAL)
-    set_target_properties(slang PROPERTIES
-        INTERFACE_INCLUDE_DIRECTORIES ${SLANG_INCLUDE_DIR}
-        IMPORTED_LOCATION ${SLANG_DIR}/lib/libslang.so
-    )
-    sgl_copy_binary(${SLANG_DIR}/lib/libslang.so .)
-    sgl_copy_binary(${SLANG_DIR}/lib/libslang-glslang.so .)
-    sgl_copy_binary(${SLANG_DIR}/lib/libslang-glsl-module.so .)
-    # sgl_copy_binary(${SLANG_DIR}/lib/libslang-llvm.so .)
-    sgl_copy_binary(${SLANG_DIR}/lib/libslang-rt.so .)
-elseif(SGL_MACOS)
-    add_library(slang SHARED IMPORTED GLOBAL)
-    set_target_properties(slang PROPERTIES
-        INTERFACE_INCLUDE_DIRECTORIES ${SLANG_INCLUDE_DIR}
-        IMPORTED_LOCATION ${SLANG_DIR}/lib/libslang.dylib
-    )
-    sgl_copy_binary(${SLANG_DIR}/lib/libslang.dylib .)
-    sgl_copy_binary(${SLANG_DIR}/lib/libslang-glslang.dylib .)
-    sgl_copy_binary(${SLANG_DIR}/lib/libslang-glsl-module.dylib .)
-    # sgl_copy_binary(${SLANG_DIR}/lib/libslang-llvm.dylib .)
-    sgl_copy_binary(${SLANG_DIR}/lib/libslang-rt.dylib .)
-endif()
-=======
 # Slang library adding logic to find the exact filenames to use and copy
 function(sgl_add_library_slang)
     if(SGL_WINDOWS)
@@ -166,7 +125,6 @@
             set(slang_lib_suffix "so")
         endif()
     endif()
->>>>>>> 23545379
 
     # Determine whether to use versioned slang-compiler or old name
     if(EXISTS ${slang_lib_dir}/${slang_lib_prefix}slang-compiler.${slang_lib_suffix})
@@ -204,7 +162,11 @@
         sgl_copy_binary(${SLANG_DIR}/bin/${slang_lib_base}.dll .)
         sgl_copy_binary(${SLANG_DIR}/bin/slang-glslang.dll .)
         sgl_copy_binary(${SLANG_DIR}/bin/slang-glsl-module.dll .)
-        sgl_copy_binary(${SLANG_DIR}/bin/slang-llvm.dll .)
+        # slang-llvm.dll is available in x64 prebuilt packages but not in ARM64 packages.
+        # Use conditional copy to support both architectures.
+        if(EXISTS ${SLANG_DIR}/bin/slang-llvm.dll)
+            sgl_copy_binary(${SLANG_DIR}/bin/slang-llvm.dll .)
+        endif()
         # Note: The downloaded debug-info archive has single top-level 'bin'
         # folder that is stripped out by FetchContent.
         set(slang_resolved_debug_info "${slang_lib_base}.pdb")
